--- conflicted
+++ resolved
@@ -147,11 +147,7 @@
 
 Once authenticated, the token is valid for 1 months and will be automatically refreshed every month. If the token is revoked or expires, you'll need to re-authenticate manually using the same command above.
 
-<<<<<<< HEAD
 ## Using the PRP Internal S3 Endpoint
-=======
-### Using the PRP Internal S3 Endpoint
->>>>>>> 7d9432ce
 
 When running a job on the PRP, you can use the PRP internal S3 endpoint, which is faster than the default external endpoint. To do this, add the following environment variable to your job YAML file:
 
