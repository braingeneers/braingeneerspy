""" A simplified MQTT client for Braingeneers specific connections """
import redis
import logging
import os
import re
<<<<<<< HEAD
import hashlib
import time
=======
>>>>>>> fedc18fb
import io
import configparser
import threading
import queue
import uuid
import random
import json
import braingeneers.iot.shadows as sh
import pickle
<<<<<<< HEAD
from tenacity import retry, wait_exponential, after_log
import braingeneers.utils.smart_open_braingeneers as smart_open
=======

from typing import Callable, Tuple, List, Dict, Union
from deprecated import deprecated
from paho.mqtt import client as mqtt_client
from paho.mqtt.enums import CallbackAPIVersion
>>>>>>> fedc18fb

import braingeneers.utils.common_utils

AWS_REGION = 'us-west-2'
AWS_PROFILE = 'aws-braingeneers-iot'
REDIS_HOST = 'redis.braingeneers.gi.ucsc.edu'
REDIS_PORT = 6379


class MQTTError(RuntimeError):
    """Exception raised for errors during MQTT operations."""

    def __init__(self, message_info):
        mqtt_error_codes = {
            0: "No error. The message was published successfully.",
            1: "Out of memory. The client failed to allocate memory for the message.",
            2: "A network error occurred.",
            3: "Invalid function arguments were provided.",
            4: "The client is not currently connected.",
            5: "The server refused our connection, the client failed to authenticate.",
            6: "Message not found (internal error).",
            7: "The connection to the server was lost.",
            8: "A TLS error occurred.",
            9: "Payload size is too large.",
            10: "This feature has not been implemented.",
            11: "Problem with authentication.",
            12: "Access denied by ACL.",
            13: "An unknown error occurred.",
            14: "Check 'errno' for the error code.",
            15: "The queue size has been exceeded."
        }

        err_message = mqtt_error_codes.get(message_info.rc, 'Unknown error code.')
        super().__init__(f"MQTT Error {message_info.rc}: {err_message}")


class CallableQueue(queue.Queue):
    def __call__(self, *args):
        self.put(args)


class MessageBroker:
    """
    This class provides a simplified API for interacting with the AWS MQTT service and Redis service
    for Braingeneers. It assumes all possible defaults specific to the Braingeneers use of Redis and MQTT,
    handling details like AWS region, endpoints, etc. When instantiated the class will
    automatically connect to AWS IoT.

    See documentation at: https://github.com/braingeneers/wiki/blob/main/shared/mqtt.md

    Assumes the following:
        - `~/.aws/credentials_file` file has a profile [aws-braingeneers-iot] defined with AWS credentials_file
        - Python dependencies: `awsiotsdk, awscrt, boto3, redis`

    Public functions:
        #
        # Publish/subscribe short messages
        #
        publish_message(topic: str, message: (dict, list, str)))  # publish a message to a topic
        subscribe_message(topic: str, callback: Callable)  # subscribe to a topic, callable is a function with signature (topic: str, message: str)

        #
        # Publish/subscribe to data streams (can be large chunks of data)
        #
        publish_data_stream(stream_name: str, data: dict, stream_range: int)  # publish large data to a stream.
        subscribe_data_stream(stream_name: str, callback: Callable)  # subscribe to data on a raw data stream.
        poll_data_stream(stream_name: str, last_update_timestamp: str)  # returns a list of (time_str, data_dict) tuples since the last time stamp, non blocking. It's preferrable to use subscribe_data_stream unless polling is required, see function docs.

        #
        # List and register IoT devices
        #
        list_devices(**filters)  # list connected devices, filter by one or more state variables.
        create_device(device_name: str, device_type: str)  # create a new device if it doesn't already exist

        #
        # Get/set/update/subscribe to device state variables
        #
        get_device_state(device_name: str)  # returns the device shadow file as a dictionary.
        update_device_state(device: str, device_state: dict)  # updates one or more state variables for a registered device.
        set_device_state(device_name: str, state: dict)  # saves the shadow file, a dict that is JSON serializable.
        subscribe_device_state_change(device: str, device_state_keys: List[str], callback: Callable)  # subscribe to notifications when a device state changes.

    Useful documentation references:
        https://github.com/braingeneers/wiki/blob/main/shared/mqtt.md
        https://aws.github.io/aws-iot-device-sdk-python-v2/
        https://awslabs.github.io/aws-crt-python/
    """

    def __init__(self, name: str = None, credentials_file: (str, io.IOBase) = None, logger: logging.Logger = None):
        """
        Typical usage example:
            mb = MessageBroker()
            mb.publish_message('test/test', {"START_EXPERIMENT": None, "UUID": "2020-11-27-e-primary-axion-morning"})

        Example with debug logging enabled:
            import logging
            logging.basicConfig(level=logging.DEBUG)
            mb = MessageBroker(logger=logging.getLogger())
            mb.publish_message('test/test', {"START_EXPERIMENT": None, "UUID": "2020-11-27-e-primary-axion-morning"})

        :param name: name of device or client, must be a globally unique string ID.
        :param endpoint: optional AWS endpoint, defaults to Braingeneers standard us-west-2
        :param credentials_file: optional file path string or file-like object containing the
            standard `~/.aws/credentials` file. See https://github.com/braingeneers/wiki/blob/main/shared/permissions.md
            defaults to looking in `~/.aws/credentials` if left as None. This file expects to find profiles named
            'aws-braingeneers-iot' and 'redis' in it.
        :param logger: optional logger object, defaults to a new logger with the name of this class.
        """
        self.logger = logger if logger is not None else logging.getLogger(__name__)
        self.name = name if name is not None else str(uuid.uuid4())

        if credentials_file is None:
            credentials_file = os.path.expanduser('~/.aws/credentials')  # default credentials_file location

        if isinstance(credentials_file, str):
            with open(credentials_file, 'r') as f:
                self._credentials = f.read()
        else:
            assert hasattr(credentials_file, 'read'), 'credentials_file parameter must be a filename string or file-like object.'
            self._credentials = credentials_file.read()

        config = configparser.ConfigParser()
        config.read_file(io.StringIO(self._credentials))

        assert 'braingeneers-mqtt' in config, \
            'Your AWS credentials_file file is missing a section [braingeneers-mqtt], you may have the wrong ' \
            'version of the credentials_file file.'
        assert 'profile-id' in config['braingeneers-mqtt'], \
            'Your AWS credentials_file file is malformed, profile-id is missing from the [braingeneers-mqtt] section.'
        assert 'profile-key' in config['braingeneers-mqtt'], \
            'Your AWS credentials_file file is malformed, profile-key was not found under the [braingeneers-mqtt] section.'
        assert 'endpoint' in config['braingeneers-mqtt'], \
            'Your AWS credentials_file file is malformed, endpoint was not found under the [braingeneers-mqtt] section.'
        assert 'port' in config['braingeneers-mqtt'], \
            'Your AWS credentials_file file is malformed, ' \
                                                      'port was not found under the [braingeneers-mqtt] section.'

        self.certs_temp_dir = None
        self._mqtt_connection = None
        self._mqtt_profile_id = config['braingeneers-mqtt']['profile-id']
        self._mqtt_profile_key = config['braingeneers-mqtt']['profile-key']
        self._mqtt_endpoint = config['braingeneers-mqtt']['endpoint']
        self._mqtt_port = int(config['braingeneers-mqtt']['port'])
        self._boto_iot_client = None
        self._boto_iot_data_client = None
        self._redis_client = None

        self.shadow_interface = sh.DatabaseInteractor()

        self._subscribed_data_streams = set()  # keep track of subscribed data streams
        self._subscribed_message_callback_map = {}  # keep track of subscribed message callbacks, key is regex, value is tuple of (callback, topic)
        self._subscribe_message_lock = threading.Lock()  # lock for updating self._subscribed_message_callback_map

    class NamedQueue:
        """ Internal class, use: MessageBroker.get_queue() """
        NAME_PREFIX = 'bpy-queue-'
        TOKEN_PREFIX = 'bpy-queue-tokens-'
        TASK_COUNT_PREFIX = 'bpy-queue-task-count-'
        JOIN_CHANNEL_PREFIX = 'bpy-queue-join-channel-'

        def __init__(self, mb_instance, name: str, maxsize: int, cleanup_sec: int):
            self.key = f'{self.NAME_PREFIX}{name}'
            # to implement blocking
            self.token_key = None if maxsize is None else f'{self.TOKEN_PREFIX}{name}'
            self.task_count_key = f'{self.TASK_COUNT_PREFIX}{name}'
            self.join_channel_key = f'{self.JOIN_CHANNEL_PREFIX}{name}'

            self.mb_instance = mb_instance
            self.redis_client = mb_instance.redis_client
            self.maxsize = maxsize
            self.cleanup_sec = cleanup_sec
            self.redis_client.set(self.TASK_COUNT_PREFIX, 0)

            self.pubsub = self.redis_client.pubsub()

            if maxsize > 0:
                # create tokens for maxsize so BRPOPLPUSH can be used for blocking
                # this is a bit hacky, but the only way to implement the blocking in redis
                # because redis only supports blocking on GET operations not PUT operations.
                self.redis_client.lpush(self.token_key, *[b''] * maxsize)

        def qsize(self) -> int:
            return self.redis_client.llen(self.key)

        def empty(self) -> bool:
            return self.qsize() == 0

        def full(self):
            return self.qsize() >= self.maxsize

        def put(self, item, block=True, timeout=None):
            # For explanation of this implementation see: https://stackoverflow.com/a/76057700/4790871
            timeout = 1e-12 if timeout is None or block is False else timeout

            if self.maxsize > 0:
                # blocking happens here if we're out of $maxsize tokens
                # if block = False but self.maxsize > 0 then the timeout will be effectively 0 but
                # this function will return a nil that we can use to identify the queue full condition without
                # risking a race condition that would occur with check-and-push
                result = self.redis_client.brpop(self.token_key, timeout=timeout)
                if result is None:
                    raise queue.Full(f'Queue size {self.maxsize} is full or timeout exceeded, unable to push to queue.')

            # no blocking on the push to the main queue because tokens keep count for us, so this is safe at this point
            # if it wouldn't be safe to push here we would have already blocked or raised an exception above
            blob = pickle.dumps(item)

            pipe = self.redis_client.pipeline()
            pipe.lpush(self.key, blob)
            # reset expiration on each get or put
            for key in [self.key, self.token_key, self.task_count_key]:
                pipe.expire(key, self.cleanup_sec)
            pipe.incr(self.task_count_key)
            pipe.execute()

        def put_nowait(self, item):
            self.put(item, block=False)

        def get(self, block=True, timeout=None):
            timeout = 1e-12 if timeout is None else timeout

            pipe = self.redis_client.pipeline()
            # reset expiration on each get or put
            for key in [self.key, self.token_key, self.task_count_key]:
                pipe.expire(key, self.cleanup_sec)

            if self.maxsize > 0:
                pipe.lpush(self.token_key, b'')

            if block is True:
                pipe.brpop(self.key, timeout=timeout)
            else:
                pipe.rpop(self.key)

            pipe_result = pipe.execute()
            blob = None if pipe_result[-1] is None else pipe_result[-1][1] if isinstance(pipe_result[-1], tuple) else pipe_result[-1]

            if blob is None:
                raise queue.Empty('Queue is empty, ' + f'timeout exceeded.' if block else f'non-blocking mode.')

            o = pickle.loads(blob)
            return o

        def get_nowait(self):
            self.get(False)

        def task_done(self):
            task_count = self.redis_client.decr(self.task_count_key)
            print('DEBUG> TASK_COUNT: ' + str(task_count))
            if task_count == 0:
                self.redis_client.publish(self.join_channel_key, b'JOIN')
            elif task_count < 0:
                raise ValueError('task_done() was called more times than items placed in the queue.')

        def join(self):
            p = self.redis_client.pubsub()
            p.subscribe(self.join_channel_key)

            # resolve the race condition that would exist otherwise
            if int(self.redis_client.get(self.task_count_key)) == 0:
                self.redis_client.publish(self.join_channel_key, b'JOIN')

            # "subscribe" message types will be seen on the channel and are discarded
            # by the loop here, which only breaks when it sees the JOIN message issued
            # in this function or in task_done.
            for message in p.listen():
                if message['type'] == 'message' and message['data'] == b'JOIN':
                    break

    class NamedLock:
        """ Internal class, use: MessageBroker.get_lock() """
        NAME_PREFIX = 'bpy-lock-'

        def __init__(self, mb_instance, name: str, cleanup_sec: int):
            self.redis_client = mb_instance.redis_client
            self.key = f'{self.NAME_PREFIX}{name}'
            self.cleanup_sec = cleanup_sec
            self.lock = self.redis_client.lock(self.key)
            self.redis_client.expire(self.key, self.cleanup_sec)

        def __enter__(self):
            self.acquire()

        def __exit__(self, exc_type, exc_val, exc_tb):
            self.release()

        def acquire(self):
            self.lock.acquire()
            self.redis_client.expire(self.key, self.cleanup_sec)

        def release(self):
            self.lock.release()
            self.redis_client.expire(self.key, self.cleanup_sec)

    def create_device(self, device_name: str, device_type: str) -> None:
        """
        This function creates a new device in the Shadows database

        Creating a device is not necessary to communicate over MQTT, if you do so when you
        connect to MQTT with the device name that device will be searchable using list_devices.

        It may be called once or multiple times, when called multiple times only the first call
        has any effect, subsequent calls will identify that the device already exists and do nothing.

        Will throw an exception if you try to create an existing device_name with a device_type that
        doesn't match the existing device.

        :param device_name: Name of the device, for example 'marvin'
        :param device_type: Device type as defined in AWS, standard device types are ['ephys', 'picroscope', 'feeding']
        """
        self.shadow_interface.create_interaction_thing(device_type, device_name)

    def publish_message(self, topic: str, message: (object, str) = None, confirm_receipt: bool = False) -> None:
        """
        Publish a message on a topic. Example:
            publish('devices/ephys/marvin', {"START_EXPERIMENT": None, "UUID": "2020-11-27-e-primary-axion-morning"})

        :param topic: an MQTT topic as documented at https://github.com/braingeneers/wiki/blob/main/shared/mqtt.md
        :param message: a JSON serializable object or string. It may be None.
        :param confirm_receipt: blocks until the message send is confirmed. This will cause the `publish_message`
            function to block for a network delay, if your application exits before the message
            can be sent this may be necessary.
        """
        barrier = None

        if confirm_receipt is True:
            barrier = threading.Barrier(2, timeout=10)
            original_callback = self.mqtt_connection.on_publish

            def on_publish_callback(_client, _userdata, _msg):
                barrier.wait()
                self.mqtt_connection.on_publish = original_callback

            self.mqtt_connection.on_publish = on_publish_callback

        payload = json.dumps(message) if not isinstance(message, str) else message
        assert len(payload.encode('utf-8')) < 268435455, 'Message payloads are limited to 256MB'
        message_info = self.mqtt_connection.publish(
            topic=topic,
            payload=payload,
            qos=2,
        )

        if confirm_receipt is True:
            barrier.wait()

        if message_info.rc != 0:
            raise MQTTError(message_info)

    def subscribe_message(self, topic: str, callback: Callable) -> Union[Callable, CallableQueue]:
        """
        Subscribes to receive messages on a given topic. When providing a topic you will be
        subscribing to all messages on that topic and any sub topic. For example, subscribing to
        '/devices' would get messages on all devices, subscribing on 'devices/ephys' would subscribe
        to all messages on all ephys devices, and 'devices/ephys/marvin' would subscribe to messages
        to the marvin ephys device only.

        Note that callbacks to your function `callable` will be made in a separate thread.

        Example:
            def my_callback(topic: str, message: dict):
                print(f'Received message {message} on topic {topic}')  # Print message

            mb = MessageBroker('test')  # device named test
            mb.subscribe(topic='test', my_callback)  # subscribe to all topics under test

        Polling messages instead of subscribing to push:
            You can poll for new messages instead of subscribing to push notifications (which happen
            in a separate thread) using the following example:

                mb = MessageBroker()  # an unnamed connection
                # returns a queue.Queue object that stores (topic, message) tuples because callable=None
                q = mb.subscribe_message(topic='test', callback=None)  # subscribe to all topics under test
                topic, message = q.get()
                print(f'Topic {topic} received message {message}')  # Print message

            The above code can be shortened to:
                mb = MessageBroker()
                q = mb.subscribe_message('test')
                topic, message = q.get()
                print(f'Topic {topic} received message {message}')  # Print message

        :param topic: an MQTT topic as documented at
            https://github.com/braingeneers/wiki/blob/main/shared/mqtt.md
        :param callback: a function with the signature mycallbackfunction(topic: str, message),
            where message is a JSON object serialized to python format. If callback is None then
            a CallableQueue object is created and returned and all messages go into that queue.
        :return: the original callable, this is returned for convenience only, it's not altered in any way.
        """
        callback = callback if callback is not None else CallableQueue()
        assert isinstance(callback, Callable), 'callback must be a callable function (or CallableQueue object) ' \
                                               'with a signature of (topic, message)'

        def on_message(_client, _userdata, msg):
            try:
                message = json.loads(msg.payload.decode())
            except ValueError:
                message = msg.payload.decode()

            # Test each regex in the callback map to see if it matches the topic and call
            # the appropriate callback function, we test all regexes because a single topic may
            # match multiple subscriptions.
            with self._subscribe_message_lock:
                matched_callbacks = [
                    callback_loop
                    for topic_regex_loop, (callback_loop, _) in self._subscribed_message_callback_map.items()
                    if re.match(topic_regex_loop, msg.topic)
                ]
            for callback_loop in matched_callbacks:
                callback_loop(msg.topic, message)

        # set on_message callback if it's not already set
        if len(self._subscribed_message_callback_map) == 0:
            self.mqtt_connection.on_message = on_message

        topic_regex = _mqtt_topic_regex(topic)
        with self._subscribe_message_lock:
            self._subscribed_message_callback_map[topic_regex] = (callback, topic)
        self.mqtt_connection.subscribe(topic=topic, qos=2)

        return callback

    def unsubscribe_message(self, topic: str) -> None:
        """
        Unsubscribes from a topic, this will stop receiving messages on that topic.

        :param topic: an MQTT topic as documented at
        """
        self.mqtt_connection.unsubscribe(topic=topic)
        topic_regex = _mqtt_topic_regex(topic)
        del self._subscribed_message_callback_map[topic_regex]

    def publish_data_stream(self, stream_name: str, data: Dict[Union[str, bytes], bytes], stream_size: int) -> None:
        """
        Publish (potentially large) data to a stream.

        :param stream_name: string name of the stream.
        :param data: a dictionary of data, may contain large data, keys are string or bytes and values must bytes type.
        :param stream_size: the maximum published data points to keep on the stream (technically approximate for efficiency)
        :return:
        """
        data_bytes_type = {k.encode('utf-8') if isinstance(k, str) else k: v for k, v in data.items()}

        self.redis_client.xadd(
            name=stream_name,
            fields=data_bytes_type,
            maxlen=stream_size,
            approximate=True
        )

    def subscribe_data_stream(self, stream_name: (str, List[str]), callback: Callable,
                              include_existing_stream_data: bool = True) -> Callable:
        """
        Data streams are intended for streaming larger chunks of data vs. small messages.

        Subscribes to all new data on one or more stream(s). callback is a function with signature

          def mycallback(stream_name:str, data: Dict[bytes, bytes])

        data is a BLOBs (binary data). uuid_timestamp is the update time (note: not a standard unix timestamp format)

        This function asynchronously calls callback each time new data is available. If you prefer to poll for
        new data use the `poll_data_stream` function instead. Note that if you subscribe to a stream
        multiple times you will get multiple callbacks, this function should only be called once.

        To poll for updates instead of receiving an asynchronous push use the following example:

            client = MqttClient('test')  # device named test
            q = messaging.CallableQueue()  # a queue.Queue object that stores (stream_name, data) tuples
            client.subscribe_data_stream('test', q)  # subscribe to all topics under test
            topic, message = q.get()
            print(f'Topic {topic} received message {message}')  # Print message

        :param stream_name: name of the data stream, see standard naming convention documentation at:
            https://github.com/braingeneers/redis
        :param callback: a self defined function with signature defined above.
        :param include_existing_stream_data: sends all data in the stream if True (default), otherwise
            only sends new data on the stream after the subscribe_data_stream function was called.
        :return: the original callable, this is returned for convenience sake only, it's not altered in any way.
        """
        stream_names = [stream_name] if isinstance(stream_name, str) else stream_name

        for stream_name in stream_names:
            if stream_name in self._subscribed_data_streams:
                raise AttributeError(f'Stream {stream_name} is already subscribed, can\'t '
                                     f'subscribe to the same stream twice.')

        logging.debug(f'Subscribing to data stream {stream_name} using callback {callback}')
        t = threading.Thread(
            target=self._redis_xread_thread,
            args=(stream_names, callback, include_existing_stream_data)
        )
        t.name = f'redis_listener_{stream_name}'
        t.daemon = True
        self._subscribed_data_streams.add(stream_name)
        t.start()
        return callback

    def poll_data_streams(self, stream_names_to_timestamps_dict: dict, count: int = -1) \
            -> List[List[Union[bytes, List[Tuple[bytes, Dict[bytes, bytes]]]]]]:
        """
        subscribe_data_stream is preferred to poll_data_stream in most cases, this function is included for specific
        uses cases when maintaining an open connection is infeasible, such as with individual worker processes. It's
        recommended to use subscribe_data_stream unless you have a specific reason to use poll_data_stream.

        :param stream_names_to_timestamps_dict: dictionary of {stream_name: last_update_timestamp} for 1 or more streams.
            The last timestamp received in the previous call, will be a string. Use '-' to
            get all available data on the stream, subsequent calls should use the timestamp received in
            the previous call.
        :param count: maximum number of entries to return, -1 for as many as are available.
        :return: a list of (last_update_timestamp, data_dict) pairs. Empty list if no data is available
            after waiting block_ms milliseconds or block_ms is None.
        """
        # update timestamps to be exclusive (required for a pre Redis 6.2 version only)
        streams_exclusive = {k: self._update_timestamp_exclusive(v) for k, v in stream_names_to_timestamps_dict.items()}

        result = self.redis_client.xread(streams=streams_exclusive, count=count if count >= 1 else None)
        return result

    def list_devices_by_type(self, thing_type_name) -> List[str]:
        """
        Lists devices, filtered by thing_type_name. Returns
        a list of device names in string format along with the device id in the database.

        Example usage:
        list_devices_by_type("BioPlateScope")

        This is a wrapper for the function located in the shadows interface, provided here for legacy compatibility.

        """
        
        return self.shadow_interface.list_devices_by_type(thing_type_name)
    
    def list_devices(self, **filters) -> List[str]:
        """
        Lists active/connected devices, filtered by one or more state variables. Returns
        a list of device names in string format.

        This function supports both exact matches and ranges. You can specify multiple conditions
        which are joined by a logical AND.

        The function doesn't currently support OR conditions which
        are technically possible to do through the underlying client API and omitted for simplicity and
        lack of a use case.

        Example usage:
          list_devices()  # list all connected devices
          list_devices(sample_rate=25000)  # list connected devices with sample_rate of 25,000
          list_devices(sample_rate=(12500, 25000)  # list devices with a sample rate between 12,500 and 25,000 inclusive
          list_devices(sample_rate=(12500, 25000), num_channels=32)  # list devices within the range of sample_rates
                                                                     # and state variable num_channels set to 32.

        :param filters:
        :return: a list of device names that match the filtering criteria.
        """
        raise NotImplementedError("This function is not implemented yet")

    def get_device_state(self, device_name: str) -> dict:
        """
        Get a dictionary of the devices state. State is a dict of key:value pairs.
        :param device_name: The devices name, example: "marvin"
        :return: a dictionary of {key: value, ...} state key: value pairs.

        wrapper for function in shadows interface, provided here for legacy compatibility.
        """

        return self.shadow_interface.get_device_state_by_name(device_name)

    def update_device_state(self, device_name: str, state: dict) -> None:
        """
        Update the state of a device. State is a dict of key:value pairs.
        :param device_name: The devices name, example: "marvin"
        :param state: a dictionary of {key: value, ...} state key: value pairs.

        wrapper for function in shadows interface, provided here for legacy compatibility.
        """

        thing = self.shadow_interface.get_device(name=device_name)
        thing.add_to_shadow(state)

    def delete_device_state(self, device_name: str, device_state_keys: List[str] = None) -> None:
        """
        Delete one or more state variables.

        :param device_name: device name
        :param device_state_keys: a List of one or more state variables to delete. None to delete all.
        :return:
        """
        thing = self.shadow_interface.get_device(name=device_name)
        if device_state_keys is None:
            thing.attributes["shadow"] = {}
            # Delete the whole shadow file
        else:
            # Delete specific keys from the shadow file
            state = self.get_device_state(device_name)
            for key in device_state_keys:
                state.pop(key,None)

            thing.attributes["shadow"] = state
            thing.push()

    def get_lock(self, name: str, cleanup_sec: int = 604800) -> NamedLock:
        """
        Get an instance of named lock or creates one if it doesn't already exist.

        An inter-process named lock will block as long as the lock is acquired and held by
        another process. Supports with blocks. Usage example:

            import braingeneers.iot.messaging.MessageBroker as MessageBroker

            mb = MessageBroker()
            with mb.get_lock('spikesorting/9999-00-00-e-test'):
                do_something()

        :param name: A globally unique name for the lock, you can get the same lock from multiple devices by this name.
            It's recommended to prefix lock names with something specific to your process.
        :param cleanup_sec: Locks will be automatically removed this many seconds after their last use, defaults to 1 week.
            This ensures the server is not contaminated with stale locks that were never deleted.
        """
        return MessageBroker.NamedLock(self, name, cleanup_sec)

    def get_queue(self, name: str, maxsize: int = 0, cleanup_sec: int = 604800) -> NamedQueue:
        """
        Inter-process named queue
        This queue functions across network connected devices.

        This data structure implements the python standard queue.Queue interface.
        See Python queue docs: https://docs.python.org/3/library/queue.html#queue.Queue

        Usage example:
            import braingeneers.iot.messaging.MessageBroker as MessageBroker

            mb = MessageBroker()
            q = mb.get_queue('spikesorting/9999-00-00-e-test')
            q.put({'serializable': 'objects only'})  # objects must serialize with Python pickle
            task = q.get()                           # may be running on a different computer or process

        :param name: queue name, use the same name across devices to access a common queue object.
        :param maxsize: maximum size of the queue as defined in Python standard queue.Queue
        :param cleanup_sec: deletes the queue after inactivity, defaults to 1 week.
            This ensures the server is not contaminated with stale locks that were never deleted.
        """
        return MessageBroker.NamedQueue(self, name, maxsize, cleanup_sec)

    def delete_lock(self, name: str):
        """ Deletes a named lock, this will delete the lock regardless of whether it's held on not. """
        key = f'{MessageBroker.NamedLock.NAME_PREFIX}{name}'
        self.redis_client.delete(key)

    def delete_queue(self, name: str):
        """ Deletes a named queue, this will delete the queue regardless of its state. """
        keys = [
            f'{MessageBroker.NamedQueue.NAME_PREFIX}{name}',
            f'{MessageBroker.NamedQueue.TOKEN_PREFIX}{name}',
            f'{MessageBroker.NamedQueue.TASK_COUNT_PREFIX}{name}',
            f'{MessageBroker.NamedQueue.JOIN_CHANNEL_PREFIX}{name}',
        ]
        self.redis_client.delete(*keys)

    @deprecated
    def subscribe_device_state_change(self, device_name: str, device_state_keys: List[str], callback: Callable) -> None:
        """
        Subscribe to be notified if one or more state variables changes.

        Callback is a function with the following signature:
          def mycallback(device_name: str, device_state_key: str, new_value)

        There is one built-in state variable named 'connectivity.connected' which fires
        if the device connected status changes, value will be True or False. All other
        state variables are user defined as specified in [get|update|delete]_device_state methods.

        :param device_name:
        :param device_state_keys:
        :param callback:
        :return:
        """
        raise NotImplementedError("This function is not supported by the braingeneers shadows interface, "
                                  "it is a holdover from the original implementation using AWS IoT")

    @staticmethod
    def _callback_subscribe_device_state_change(callback: Callable,
                                                device_name: str, device_state_keys: List[str],
                                                topic: str, message: dict):
        """
        Not in use with current implementation of shadows interface
        
        """

        # Call users callback once for each updated key
        for k in set(device_state_keys).intersection(message['state']['reported'].keys()):
            callback(device_name, k, message['state']['reported'][k])

    def _redis_xread_thread(self, stream_names, callback, include_existing):
        """ Performs blocking Redis XREAD operations in a continuous loop. """
        # last_timestamps = ['0-0' if include_existing else '$' for _ in range(len(stream_names))]
        streams = {
            s: '0-0' if include_existing else '$'
            for i, s in enumerate(stream_names)
        }

        while True:
            response = self.redis_client.xread(streams=streams, block=0)
            for item_stream in response:
                stream_name = item_stream[0].decode('utf-8')
                for item in item_stream[1]:
                    timestamp = item[0]
                    data_dict = item[1]

                    streams[stream_name] = timestamp
                    callback(stream_name, data_dict)

    @staticmethod
    def _update_timestamp_exclusive(timestamp: (str, bytes)):
        # based on SO article this hacky method of incrementing the timestamp is necessary until Redis 6.2:
        # https://stackoverflow.com/questions/66035607/redis-xrange-err-invalid-stream-id-specified-as-stream-command-argument
        if timestamp not in ['-', b'-', '0-0']:
            last_update_str = timestamp.decode('utf-8') if isinstance(timestamp, bytes) else timestamp
            last_update_exclusive = last_update_str[:-1] + str(int(last_update_str[-1]) + 1)
        else:
            last_update_exclusive = '0-0'
        return last_update_exclusive

    @property
    def mqtt_connection(self):
        """ Lazy initialization of mqtt connection. """
        if self._mqtt_connection is None:
            '''
            root certs only required for https connection our current mqtt broker does not have this yet
            '''
            # MQTT connection callbacks
            def on_connect(client, userdata, flags, rc):
                if rc == 0:
                    self.logger.info('MQTT connected: client:' + str(client) + ' userdata:' + str(userdata) + ' flags:' + str(flags) + ' rc:' + str(rc))
                    if len(self._subscribed_message_callback_map) > 0:
                        with self._subscribe_message_lock:
                            reconnect_topics = [topic for _, topic in self._subscribed_message_callback_map.values()]
                        for topic in reconnect_topics:
                            self.logger.info('Re-subscribing to topic: ' + topic)
                            self.mqtt_connection.subscribe(topic, qos=2)
                else:
                    self.logger.error("Failed to connect to MQTT, return code %d\n", rc)

            def on_log(client, userdata, level, buf):
                self.logger.debug("MQTT log: %s", buf)

            client_id = f'braingeneerspy-{random.randint(0, 1000)}'
            self._mqtt_connection = mqtt_client.Client(CallbackAPIVersion.VERSION1, client_id)
            self._mqtt_connection.username_pw_set(self._mqtt_profile_id, self._mqtt_profile_key)
            self._mqtt_connection.on_connect = on_connect
            self._mqtt_connection.on_log = on_log
            self._mqtt_connection.reconnect_delay_set(min_delay=1, max_delay=60)
            self._mqtt_connection.connect(host=self._mqtt_endpoint, port=self._mqtt_port, keepalive=15)
            self._mqtt_connection.loop_start()

        return self._mqtt_connection

    @property
    def redis_client(self) -> redis.Redis:
        """ Lazy initialization of the redis client. """
        if self._redis_client is None:
            config = configparser.ConfigParser()
            config.read_file(io.StringIO(self._credentials))
            assert 'redis' in config, 'Your AWS credentials_file file is missing a section [redis], ' \
                                      'you may have the wrong version of the credentials_file file.'
            assert 'redis_password' in config['redis'], 'Your AWS credentials_file file is malformed, ' \
                                                  'password was not found under the [redis] section.'
            self._redis_client = redis.Redis(
                host=REDIS_HOST, port=REDIS_PORT, password=config['redis']['redis_password']
            )
            self._redis_client.config_set(name='notify-keyspace-events', value='t')

        return self._redis_client

    def shutdown(self):
        """ Release resources and shutdown connections as needed. """
        if self.certs_temp_dir is not None:
            self.certs_temp_dir.cleanup()


class TemporaryEnvironment:
    """ Sets an environment variable temporarily using python `with` syntax. """
    def __init__(self, env, value):
        self.env = env
        self.value = value
        self.save_original_env_value = None

    def __enter__(self):
        self.save_aws_profile = os.environ.get(self.env)
        os.environ[self.env] = self.value

    def __exit__(self, exc_type, exc_val, exc_tb):
        if self.save_original_env_value is None:
            del os.environ[self.env]
        else:
            os.environ[self.env] = self.save_original_env_value


def _mqtt_topic_regex(topic: str) -> str:
    """ Converts a topic string with wildcards to a regex string """
    return "^" + topic.replace("+", "[^/]+").replace("#", ".*").replace("$", "\\$") + "$"<|MERGE_RESOLUTION|>--- conflicted
+++ resolved
@@ -3,11 +3,8 @@
 import logging
 import os
 import re
-<<<<<<< HEAD
 import hashlib
 import time
-=======
->>>>>>> fedc18fb
 import io
 import configparser
 import threading
@@ -17,16 +14,13 @@
 import json
 import braingeneers.iot.shadows as sh
 import pickle
-<<<<<<< HEAD
-from tenacity import retry, wait_exponential, after_log
-import braingeneers.utils.smart_open_braingeneers as smart_open
-=======
 
 from typing import Callable, Tuple, List, Dict, Union
 from deprecated import deprecated
 from paho.mqtt import client as mqtt_client
 from paho.mqtt.enums import CallbackAPIVersion
->>>>>>> fedc18fb
+from tenacity import retry, wait_exponential, after_log
+import braingeneers.utils.smart_open_braingeneers as smart_open
 
 import braingeneers.utils.common_utils
 
