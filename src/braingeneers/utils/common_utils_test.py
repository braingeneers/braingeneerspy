import unittest
from unittest.mock import patch, MagicMock
<<<<<<< HEAD
from common_utils import checkout, checkin, force_release_checkout
from braingeneers.iot import messaging
=======
import common_utils
from common_utils import map2
>>>>>>> dc02a996
import os
import tempfile
import braingeneers.utils.smart_open_braingeneers as smart_open


def multiply(x, y):
    return x * y


class TestFileListFunction(unittest.TestCase):

    @patch('common_utils._lazy_init_s3_client')  # Updated to common_utils
    def test_s3_files_exist(self, mock_s3_client):
        # Mock S3 client response
        mock_response = {
            'Contents': [
                {'Key': 'file1.txt', 'LastModified': '2023-01-01', 'Size': 123},
                {'Key': 'file2.txt', 'LastModified': '2023-01-02', 'Size': 456}
            ]
        }
        mock_s3_client.return_value.list_objects.return_value = mock_response

        result = common_utils.file_list('s3://test-bucket/')  # Updated to common_utils
        expected = [('file2.txt', '2023-01-02', 456), ('file1.txt', '2023-01-01', 123)]
        self.assertEqual(result, expected)

    @patch('common_utils._lazy_init_s3_client')  # Updated to common_utils
    def test_s3_no_files(self, mock_s3_client):
        # Mock S3 client response for no files
        mock_s3_client.return_value.list_objects.return_value = {}
        result = common_utils.file_list('s3://test-bucket/')  # Updated to common_utils
        self.assertEqual(result, [])

    def test_local_files_exist(self):
        with tempfile.TemporaryDirectory() as temp_dir:
            for f in ['tempfile1.txt', 'tempfile2.txt']:
                with open(os.path.join(temp_dir, f), 'w') as w:
                    w.write('nothing')

            result = common_utils.file_list(temp_dir)  # Updated to common_utils
            # The result should contain two files with their details
            self.assertEqual(len(result), 2)

    def test_local_no_files(self):
        with tempfile.TemporaryDirectory() as temp_dir:
            result = common_utils.file_list(temp_dir)  # Updated to common_utils
            self.assertEqual(result, [])


<<<<<<< HEAD
class TestCheckingCheckout(unittest.TestCase):
    def setUp(self) -> None:
        self.text_value = 'unittest1'
        self.filepath = 's3://braingeneersdev/unittest/test.txt'
        force_release_checkout(self.filepath)

        with smart_open.open(self.filepath, 'w') as f:
            f.write(self.text_value)

    def test_checkout_checkin(self):
        f = checkout(self.filepath)
        self.assertEqual(f.read(), self.text_value)
        checkin(self.filepath, f)
=======
class TestMap2(unittest.TestCase):
    def test_basic_functionality(self):
        """Test map2 with a simple function, no fixed values, no parallelism."""

        def simple_add(x, y):
            return x + y

        args = [(1, 2), (2, 3), (3, 4)]
        expected = [3, 5, 7]
        result = map2(simple_add, args=args, parallelism=False)
        self.assertEqual(result, expected)

    def test_with_fixed_values(self):
        """Test map2 with fixed values."""

        def f(a, b, c):
            return f'{a} {b} {c}'

        args = [2, 20, 200]
        expected = ['1 2 3', '1 20 3', '1 200 3']
        result = map2(func=f, args=args, fixed_values=dict(a=1, c=3), parallelism=False)
        self.assertEqual(result, expected)

    def test_with_parallelism(self):
        """Test map2 with parallelism enabled (assuming the environment supports it)."""
        args = [(1, 2), (2, 3), (3, 4)]
        expected = [2, 6, 12]
        result = map2(multiply, args=args, parallelism=True)
        self.assertEqual(result, expected)

    def test_with_invalid_args(self):
        """Test map2 with invalid args to ensure it raises the correct exceptions."""

        def simple_subtract(x, y):
            return x - y

        with self.assertRaises(AssertionError):
            map2(simple_subtract, args=[1], parallelism="invalid")
>>>>>>> dc02a996


if __name__ == '__main__':
    unittest.main()<|MERGE_RESOLUTION|>--- conflicted
+++ resolved
@@ -1,12 +1,8 @@
 import unittest
 from unittest.mock import patch, MagicMock
-<<<<<<< HEAD
-from common_utils import checkout, checkin, force_release_checkout
+from common_utils import checkout, checkin, force_release_checkout, map2
 from braingeneers.iot import messaging
-=======
 import common_utils
-from common_utils import map2
->>>>>>> dc02a996
 import os
 import tempfile
 import braingeneers.utils.smart_open_braingeneers as smart_open
@@ -56,7 +52,6 @@
             self.assertEqual(result, [])
 
 
-<<<<<<< HEAD
 class TestCheckingCheckout(unittest.TestCase):
     def setUp(self) -> None:
         self.text_value = 'unittest1'
@@ -70,7 +65,8 @@
         f = checkout(self.filepath)
         self.assertEqual(f.read(), self.text_value)
         checkin(self.filepath, f)
-=======
+
+
 class TestMap2(unittest.TestCase):
     def test_basic_functionality(self):
         """Test map2 with a simple function, no fixed values, no parallelism."""
@@ -109,7 +105,6 @@
 
         with self.assertRaises(AssertionError):
             map2(simple_subtract, args=[1], parallelism="invalid")
->>>>>>> dc02a996
 
 
 if __name__ == '__main__':
