""" Common utility functions """
import io
import urllib
import boto3
from botocore.exceptions import ClientError
import os
import braingeneers
import braingeneers.utils.smart_open_braingeneers as smart_open
<<<<<<< HEAD
from typing import List, Tuple, Union, Callable, Iterable
=======
from typing import Callable, Iterable, Union, List, Tuple, Dict, Any
>>>>>>> fedc18fb
import functools
import inspect
import multiprocessing
import posixpath
import itertools
import pathlib
import json
import hashlib

_s3_client = None  # S3 client for boto3, lazy initialization performed in _lazy_init_s3_client()
_message_broker = None  # Lazy initialization of the message broker
_named_locks = {}  # Named locks for checkout and checkin


def _lazy_init_s3_client():
    """
    This function lazy inits the s3 client, it can be called repeatedly and will work with multiprocessing.
    This function is for internal use and is automatically called by functions in this class that use the boto3 client.
    """
    global _s3_client
    if _s3_client is None:
        _s3_client = boto3.client('s3', endpoint_url=braingeneers.get_default_endpoint())
    return _s3_client


def get_basepath() -> str:
    """
    Returns a local or S3 path so URLs or local paths can be appropriate prefixed.
    """
    if braingeneers.get_default_endpoint().startswith('http'):
        return 's3://braingeneers/'
    else:
        return braingeneers.get_default_endpoint()


def path_join(*args) -> str:
    """
    Joins the basepath from get_basepath() to a set of paths. Example:

    path_join('2020-01-01-e-test', 'original', experiment_name, data_file)

    That would produce one of the following depending on the user:
        /some/local/path/2020-01-01-e-test/original/experiment1/data.bin
        s3://braingeneers/ephys/2020-01-01-e-test/original/experiment1/data.bin
    """
    return posixpath.join(get_basepath(), *args)


def file_exists(filename: str) -> bool:
    """
    Simple test for whether a file exists or not, supports local and S3.
    This is implemented as a utility function because supporting multiple platforms (s3 and local) is not trivial.
    Issue history:
        - Using tensorflow for this functionality failed when libcurl rejected an expired cert.
        - Using PyFilesystem is a bad choice because it doesn't support streaming
        - Using smart_open supports streaming but not basic file operations like size and exists

    :param filename: file path + name, local or S3
    :return: boolean exists|not_exists
    """
    if filename.startswith('s3://'):
        s3_client = _lazy_init_s3_client()
        o = urllib.parse.urlparse(filename)
        try:
            s3_client.head_object(Bucket=o.netloc, Key=o.path[1:])
            exists = True
        except ClientError:
            exists = False
    else:
        exists = os.path.isfile(filename)

    return exists


def file_size(filename: str) -> int:
    """
    Gets file size, supports local and S3 files, same issues as documented in function file_exists
    :param filename: file path + name, local or S3
    :return: int file size in bytes
    """
    if filename.startswith('s3://'):
        s3_client = _lazy_init_s3_client()
        o = urllib.parse.urlparse(filename)
        try:
            sz = s3_client.head_object(Bucket=o.netloc, Key=o.path[1:])['ContentLength']
        except ClientError as e:
            # noinspection PyProtectedMember
            raise Exception(f'S3 ClientError using endpoint {s3_client._endpoint} for file {filename}.') from e
    else:
        sz = os.path.getsize(filename)

    return sz


def file_list(filepath: str) -> List[Tuple[str, str, int]]:
    """
    Returns a list of files, last modified time, and size on local or S3 in descending order of last modified time

    :param filepath: Local or S3 file path to list, example: "local/dir/" or "s3://bucket/prefix/"
    :return: A list of tuples of [('fileA', 'last_modified_A', size), ('fileB', 'last_modified_B', size), ...]
    """
    files_and_details = []

    if filepath.startswith('s3://'):
        s3_client = _lazy_init_s3_client()
        o = urllib.parse.urlparse(filepath)
        response = s3_client.list_objects(Bucket=o.netloc, Prefix=o.path[1:])

        if 'Contents' in response:
            files_and_details = [
                (f['Key'].split('/')[-1], str(f['LastModified']), int(f['Size']))
                for f in sorted(response['Contents'], key=lambda x: x['LastModified'], reverse=True)
            ]
    elif os.path.exists(filepath):
        files = sorted(pathlib.Path(filepath).iterdir(), key=os.path.getmtime, reverse=True)
        files_and_details = [(f.name, str(f.stat().st_mtime), f.stat().st_size) for f in files]

    return files_and_details


# Define the wrapper function as a top-level function
def _map2_wrapper(fixed_values: Dict[str, Any], required_params: List[str], func: Callable, args: Tuple) -> Any:
    """Internal wrapper function for map2 to handle fixed values and dynamic arguments."""
    # Merge fixed_values with provided arguments, aligning provided args with required_params
    call_args = {**fixed_values, **dict(zip(required_params, args))}
    return func(**call_args)


def map2(func: Callable,
         args: Iterable[Union[Tuple, object]] = None,
         fixed_values: dict = None,
         parallelism: (bool, int) = True,
         use_multithreading: bool = False) -> List[object]:
    """
    A universal multiprocessing version of the map function to simplify parallelizing code.
    The function provides a simple method for parallelizing operations while making debugging easy.

    Combines functionality of: map, itertools.starmap, and pool.map

    Eliminates the need to understand functools, multiprocessing.Pool, and
    argument unpacking operators which should be unnecessary to accomplish a simple
    multi-threaded function mapping operation.

    Usage example:
        def f(x, y):
            print(x, y)

        common_py_utils.map2(
            func=f,
            args=[(1, 'yellow'), (2, 'yarn'), (3, 'yack')],  # (x, y) arguments
            parallelism=3,                                   # use a 3 process multiprocessing pool
        )

        common_py_utils.map2(
            func=f,
            args=[1, 2, 3],  # x arguments
            fixed_values=dict(y='yellow'),  # y always is 'yellow'
            parallelism=False,              # Runs without parallelism which makes debugging exceptions easier
        )

    :param func: a callable function
    :param args: a list of arguments (if only 1 argument is left after fixed_values) or a list of tuples
        (if multiple arguments are left after fixed_values)
    :param fixed_values: a dictionary with parameters that will stay the same for each call to func
    :param parallelism: number of processes to use or boolean, default is # of CPU cores.
        When parallelism==False or 1, this maps to itertools.starmap and does not use multiprocessing.
        If parallelism >1 then multiprocessing.pool.starmap will be used with this number of worker processes.
        If parallelism == True then multiprocessing.pool will be used with multiprocessing.cpu_count() processes.
    :param use_multithreading: advanced option, use the default (False) in most cases. Parallelizes using
        threads instead of multiprocessing. Multiprocessing should be used if more than one CPU core is needed
        due to the GIL, threads are lighter weight than processes for some non cpu-intensive tasks.
    :return: a list of the return values of func
    """
    assert isinstance(fixed_values, (dict, type(None)))
    assert parallelism is False or isinstance(parallelism, (bool, int)), "parallelism must be a boolean or an integer"
    parallelism = multiprocessing.cpu_count() if parallelism is True else 1 if parallelism is False else parallelism
    assert isinstance(parallelism, int), "parallelism must be resolved to an integer"

    fixed_values = fixed_values or {}
    func_signature = inspect.signature(func)
    required_params = [p.name for p in func_signature.parameters.values() if
                       p.default == inspect.Parameter.empty and p.name not in fixed_values]

    args_list = list(args or [])
    args_tuples = args_list if all(isinstance(a, tuple) for a in args_list) else [(a,) for a in args_list]

    if parallelism == 1:
        result_iterator = map(lambda args: _map2_wrapper(fixed_values, required_params, func, args), args_tuples)
    else:
        ProcessOrThreadPool = multiprocessing.pool.ThreadPool if use_multithreading else multiprocessing.Pool
        with ProcessOrThreadPool(parallelism) as pool:
            result_iterator = pool.starmap(_map2_wrapper,
                                           [(fixed_values, required_params, func, args) for args in args_tuples])

    return list(result_iterator)


<<<<<<< HEAD
class checkout:
    """
    A context manager for atomically checking out a file from S3 for reading or writing.

    Example usage:

    # Read-then-update metadata.json (or any text based file on S3)
    with checkout('s3://braingeneers/ephys/9999-0-0-e-test/metadata.json', isbinary=False) as locked_obj:
        metadata_dict = json.loads(locked_obj.get_value())
        metadata_dict['new_key'] = 'new_value'
        metadata_updated_str = json.dumps(metadata_dict, indent=2)
        locked_obj.checkin(metadata_updated_str)

    # Read-then-update data.npy (or any binary file on S3)
    with checkout('s3://braingeneersdev/test/data.npy', isbinary=True) as locked_obj:
        file_obj = locked_obj.get_file()
        ndarray = np.load(file_obj)
        ndarray[3, 3] = 42
        locked_obj.checkin(ndarray.tobytes())

    # Edit a file in place, note checkin is not needed, the file is updated when the context manager exits
    with checkout('s3://braingeneersdev/test/test_file.bin', isbinary=True) as locked_obj:
        with zipfile.ZipFile(locked_obj.get_file(), 'a') as z:
            z.writestr('new_file.txt', 'new file contents')

    locked_obj functions:
       get_value()  # returns a string or bytes object (depending on isbinary)
       get_file()   # returns a file-like object akin to open()
       checkin()    # updates the file, accepts string, bytes, or file like objects
    """
    class LockedObject:
        def __init__(self, s3_file_object, s3_path_str, isbinary):
            self.s3_path_str = s3_path_str
            self.s3_file_object = s3_file_object  # underlying file object
            self.isbinary = isbinary  # binary or text mode
            self.modified = False  # Track if the file has been modified

        def get_value(self):
            # Read file object from outer class s3_file_object
            self.s3_file_object.seek(0)
            return self.s3_file_object.read()

        def get_file(self):
            # Mark file as potentially modified when accessed
            self.modified = True
            # Return file object from outer class s3_file_object
            self.s3_file_object.seek(0)
            return self.s3_file_object

        def checkin(self, update_file: Union[str, bytes, io.IOBase]):
            # Validate input
            if not isinstance(update_file, (str, bytes, io.IOBase)):
                raise TypeError('file must be a string, bytes, or file object.')
            if isinstance(update_file, str) or (
                    isinstance(update_file, io.IOBase) and isinstance(update_file, io.StringIO)):
                if self.isbinary:
                    raise ValueError(
                        'Cannot check in a string or text file when checkout is specified for binary mode.')
            if isinstance(update_file, bytes) or (
                    isinstance(update_file, io.IOBase) and isinstance(update_file, io.BytesIO)):
                if not self.isbinary:
                    raise ValueError('Cannot check in bytes or a binary file when checkout is specified for text mode.')

            mode = 'w' if not self.isbinary else 'wb'
            with smart_open.open(self.s3_path_str, mode=mode) as f:
                f.write(update_file if not isinstance(update_file, io.IOBase) else update_file.read())

    def __init__(self, s3_path_str: str, isbinary: bool = False):
        # Avoid circular import
        from braingeneers.iot.messaging import MessageBroker

        self.s3_path_str = s3_path_str
        self.isbinary = isbinary
        self.mb = MessageBroker()
        self.named_lock = None  # message broker lock
        self.locked_obj = None  # user facing locked object

    def __enter__(self):
        lock_str = f'common-utils-checkout-{self.s3_path_str}'
        named_lock = self.mb.get_lock(lock_str)
        named_lock.acquire()
        self.named_lock = named_lock
        f = smart_open.open(self.s3_path_str, 'rb' if self.isbinary else 'r')
        self.locked_obj = checkout.LockedObject(f, self.s3_path_str, self.isbinary)
        return self.locked_obj

    def __exit__(self, exc_type, exc_val, exc_tb):
        if self.locked_obj.modified:
            # If the file was modified, automatically check in the changes
            self.locked_obj.checkin(self.locked_obj.get_file())
        self.named_lock.release()

=======
def checkout(s3_file: str, mode: str = 'r') -> io.IOBase:
    """
    Check out a file from S3 for reading or writing, use checkin to release the file.
    Any subsequent calls to checkout will block until the file is returned with checkin(s3_file).

    Example usage:
        f = checkout('s3://braingeneersdev/test/test_file.bin', mode='rb')
        new_bytes = do_something(f.read())
        checkin('s3://braingeneersdev/test/test_file.bin', new_bytes)

    Example usage to update metadata:
        f = checkout('s3://braingeneersdev/test/metadata.json')
        metadata_dict = json.loads(f.read())
        metadata_dict['new_key'] = 'new_value'
        metadata_updated_str = json.dumps(metadata_dict, indent=2)
        checkin('s3://braingeneersdev/test/metadata.json', updated_metadata_str)

    :param s3_file: The S3 file path to check out.
    :param mode: The mode to open the file in, 'r' (text mode) or 'rb' (binary mode), analogous to system open(filename, mode)
    """
    # Avoid circular import
    from braingeneers.iot.messaging import MessageBroker

    assert mode in ('r', 'rb'), 'Use "r" (text) or "rb" (binary) mode only. File changes are applied at checkout(...)'

    global _message_broker, _named_locks
    if _message_broker is None:
        print('creating message broker')
        _message_broker = MessageBroker()
    mb = _message_broker

    lock_str = f'common-utils-checkout-{s3_file}'
    named_lock = mb.get_lock(lock_str)
    named_lock.acquire()
    _named_locks[s3_file] = named_lock
    f = smart_open.open(s3_file, mode)
    return f


def checkin(s3_file: str, file: Union[str, bytes, io.IOBase]):
    """
    Releases a file that was checked out with checkout.

    :param s3_file: The S3 file path, must match checkout.
    :param file: The string, bytes, or file object to write back to S3.
    """
    assert isinstance(file, (str, bytes, io.IOBase)), 'file must be a string, bytes, or file object.'

    with smart_open.open(s3_file, 'wb') as f:
        if isinstance(file, str):
            f.write(file.encode())
        elif isinstance(file, bytes):
            f.write(file)
        else:
            file.seek(0)
            data = file.read()
            f.write(data if isinstance(data, bytes) else data.encode())

    global _named_locks
    named_lock = _named_locks[s3_file]
    named_lock.release()
>>>>>>> fedc18fb


def force_release_checkout(s3_file: str):
    """
    Force release the lock on a file that was checked out with checkout.
    """
    # Avoid circular import
    from braingeneers.iot.messaging import MessageBroker

    global _message_broker
    if _message_broker is None:
        _message_broker = MessageBroker()
    mb = _message_broker

    lock_str = f'common-utils-checkout-{s3_file}'
    mb.delete_lock(lock_str)


def pretty_print(data, n=10, indent=0):
    """
    Custom pretty print function that uniformly truncates any collection (list or dictionary)
    longer than `n` values, showing the first `n` values and a summary of omitted items.
    Ensures mapping sections and similar are displayed compactly.

    Example usage (to display metadata.json):

      from braingeneers.utils.common_utils import pretty_print
      from braingeneers.data import datasets_electrophysiology as de

      metadata = de.load_metadata('2023-04-17-e-connectoid16235_CCH')
      pretty_print(metadata)

    Parameters:
    - data: The data to pretty print, either a list or a dictionary.
    - n: Maximum number of elements or items to display before truncation.
    - indent: Don't use this. Current indentation level for formatting, used during recursion.
    """
    indent_space = ' ' * indent
    if isinstance(data, dict):
        keys = list(data.keys())
        if len(keys) > n:
            truncated_keys = keys[:n]
            omitted_keys = len(keys) - n
        else:
            truncated_keys = keys
            omitted_keys = None

        print('{')
        for key in truncated_keys:
            value = data[key]
            print(f"{indent_space}    '{key}': ", end='')
            if isinstance(value, dict):
                pretty_print(value, n, indent + 4)
                print()
            elif isinstance(value, list) and all(isinstance(x, (list, tuple)) and len(x) == 4 for x in value):
                # Compact display for lists of tuples/lists of length 4.
                print('[', end='')
                if len(value) > n:
                    for item in value[:n]:
                        print(f"{item}, ", end='')
                    print(f"... (+{len(value) - n} more items)", end='')
                else:
                    print(', '.join(map(str, value)), end='')
                print('],')
            else:
                print(f"{value},")
        if omitted_keys:
            print(f"{indent_space}    ... (+{omitted_keys} more items)")
        print(f"{indent_space}}}", end='')
    elif isinstance(data, list):
        print('[')
        for item in data[:n]:
            pretty_print(item, n, indent + 4)
            print(',')
        if len(data) > n:
            print(f"{indent_space}    ... (+{len(data) - n} more items)")
        print(f"{indent_space}]", end='')
<|MERGE_RESOLUTION|>--- conflicted
+++ resolved
@@ -6,11 +6,7 @@
 import os
 import braingeneers
 import braingeneers.utils.smart_open_braingeneers as smart_open
-<<<<<<< HEAD
-from typing import List, Tuple, Union, Callable, Iterable
-=======
 from typing import Callable, Iterable, Union, List, Tuple, Dict, Any
->>>>>>> fedc18fb
 import functools
 import inspect
 import multiprocessing
@@ -208,7 +204,6 @@
     return list(result_iterator)
 
 
-<<<<<<< HEAD
 class checkout:
     """
     A context manager for atomically checking out a file from S3 for reading or writing.
@@ -300,70 +295,6 @@
             # If the file was modified, automatically check in the changes
             self.locked_obj.checkin(self.locked_obj.get_file())
         self.named_lock.release()
-
-=======
-def checkout(s3_file: str, mode: str = 'r') -> io.IOBase:
-    """
-    Check out a file from S3 for reading or writing, use checkin to release the file.
-    Any subsequent calls to checkout will block until the file is returned with checkin(s3_file).
-
-    Example usage:
-        f = checkout('s3://braingeneersdev/test/test_file.bin', mode='rb')
-        new_bytes = do_something(f.read())
-        checkin('s3://braingeneersdev/test/test_file.bin', new_bytes)
-
-    Example usage to update metadata:
-        f = checkout('s3://braingeneersdev/test/metadata.json')
-        metadata_dict = json.loads(f.read())
-        metadata_dict['new_key'] = 'new_value'
-        metadata_updated_str = json.dumps(metadata_dict, indent=2)
-        checkin('s3://braingeneersdev/test/metadata.json', updated_metadata_str)
-
-    :param s3_file: The S3 file path to check out.
-    :param mode: The mode to open the file in, 'r' (text mode) or 'rb' (binary mode), analogous to system open(filename, mode)
-    """
-    # Avoid circular import
-    from braingeneers.iot.messaging import MessageBroker
-
-    assert mode in ('r', 'rb'), 'Use "r" (text) or "rb" (binary) mode only. File changes are applied at checkout(...)'
-
-    global _message_broker, _named_locks
-    if _message_broker is None:
-        print('creating message broker')
-        _message_broker = MessageBroker()
-    mb = _message_broker
-
-    lock_str = f'common-utils-checkout-{s3_file}'
-    named_lock = mb.get_lock(lock_str)
-    named_lock.acquire()
-    _named_locks[s3_file] = named_lock
-    f = smart_open.open(s3_file, mode)
-    return f
-
-
-def checkin(s3_file: str, file: Union[str, bytes, io.IOBase]):
-    """
-    Releases a file that was checked out with checkout.
-
-    :param s3_file: The S3 file path, must match checkout.
-    :param file: The string, bytes, or file object to write back to S3.
-    """
-    assert isinstance(file, (str, bytes, io.IOBase)), 'file must be a string, bytes, or file object.'
-
-    with smart_open.open(s3_file, 'wb') as f:
-        if isinstance(file, str):
-            f.write(file.encode())
-        elif isinstance(file, bytes):
-            f.write(file)
-        else:
-            file.seek(0)
-            data = file.read()
-            f.write(data if isinstance(data, bytes) else data.encode())
-
-    global _named_locks
-    named_lock = _named_locks[s3_file]
-    named_lock.release()
->>>>>>> fedc18fb
 
 
 def force_release_checkout(s3_file: str):
