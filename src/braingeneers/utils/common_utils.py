""" Common utility functions """
import io
import urllib
import boto3
from botocore.exceptions import ClientError
import os
import braingeneers
import braingeneers.utils.smart_open_braingeneers as smart_open
from typing import List, Tuple, Union, Callable, Iterable
import functools
import inspect
import multiprocessing
import posixpath
import itertools
import pathlib
import json
import hashlib

_s3_client = None  # S3 client for boto3, lazy initialization performed in _lazy_init_s3_client()
_message_broker = None  # Lazy initialization of the message broker
_named_locks = {}  # Named locks for checkout and checkin


def _lazy_init_s3_client():
    """
    This function lazy inits the s3 client, it can be called repeatedly and will work with multiprocessing.
    This function is for internal use and is automatically called by functions in this class that use the boto3 client.
    """
    global _s3_client
    if _s3_client is None:
        _s3_client = boto3.client('s3', endpoint_url=braingeneers.get_default_endpoint())
    return _s3_client


def get_basepath() -> str:
    """
    Returns a local or S3 path so URLs or local paths can be appropriate prefixed.
    """
    if braingeneers.get_default_endpoint().startswith('http'):
        return 's3://braingeneers/'
    else:
        return braingeneers.get_default_endpoint()


def path_join(*args) -> str:
    """
    Joins the basepath from get_basepath() to a set of paths. Example:

    path_join('2020-01-01-e-test', 'original', experiment_name, data_file)

    That would produce one of the following depending on the user:
        /some/local/path/2020-01-01-e-test/original/experiment1/data.bin
        s3://braingeneers/ephys/2020-01-01-e-test/original/experiment1/data.bin
    """
    return posixpath.join(get_basepath(), *args)


def file_exists(filename: str) -> bool:
    """
    Simple test for whether a file exists or not, supports local and S3.
    This is implemented as a utility function because supporting multiple platforms (s3 and local) is not trivial.
    Issue history:
        - Using tensorflow for this functionality failed when libcurl rejected an expired cert.
        - Using PyFilesystem is a bad choice because it doesn't support streaming
        - Using smart_open supports streaming but not basic file operations like size and exists

    :param filename: file path + name, local or S3
    :return: boolean exists|not_exists
    """
    if filename.startswith('s3://'):
        s3_client = _lazy_init_s3_client()
        o = urllib.parse.urlparse(filename)
        try:
            s3_client.head_object(Bucket=o.netloc, Key=o.path[1:])
            exists = True
        except ClientError:
            exists = False
    else:
        exists = os.path.isfile(filename)

    return exists


def file_size(filename: str) -> int:
    """
    Gets file size, supports local and S3 files, same issues as documented in function file_exists
    :param filename: file path + name, local or S3
    :return: int file size in bytes
    """
    if filename.startswith('s3://'):
        s3_client = _lazy_init_s3_client()
        o = urllib.parse.urlparse(filename)
        try:
            sz = s3_client.head_object(Bucket=o.netloc, Key=o.path[1:])['ContentLength']
        except ClientError as e:
            # noinspection PyProtectedMember
            raise Exception(f'S3 ClientError using endpoint {s3_client._endpoint} for file {filename}.') from e
    else:
        sz = os.path.getsize(filename)

    return sz


def file_list(filepath: str) -> List[Tuple[str, str, int]]:
    """
    Returns a list of files, last modified time, and size on local or S3 in descending order of last modified time

    :param filepath: Local or S3 file path to list, example: "local/dir/" or "s3://bucket/prefix/"
    :return: A list of tuples of [('fileA', 'last_modified_A', size), ('fileB', 'last_modified_B', size), ...]
    """
    files_and_details = []

    if filepath.startswith('s3://'):
        s3_client = _lazy_init_s3_client()
        o = urllib.parse.urlparse(filepath)
        response = s3_client.list_objects(Bucket=o.netloc, Prefix=o.path[1:])

        if 'Contents' in response:
            files_and_details = [
                (f['Key'].split('/')[-1], str(f['LastModified']), int(f['Size']))
                for f in sorted(response['Contents'], key=lambda x: x['LastModified'], reverse=True)
            ]
    elif os.path.exists(filepath):
        files = sorted(pathlib.Path(filepath).iterdir(), key=os.path.getmtime, reverse=True)
        files_and_details = [(f.name, str(f.stat().st_mtime), f.stat().st_size) for f in files]

    return files_and_details


def map2(func: Callable,
         args: Iterable[Union[Tuple, object]] = None,
         fixed_values: dict = None,
         parallelism: (bool, int) = True,
         use_multithreading: bool = False) -> List[object]:
    """
    A universal multiprocessing version of the map function to simplify parallelizing code.
    The function provides a simple method for parallelizing operations while making debugging easy.

    Combines functionality of: map, itertools.starmap, and pool.map

    Eliminates the need to understand functools, multiprocessing.Pool, and
    argument unpacking operators which should be unnecessary to accomplish a simple
    multi-threaded function mapping operation.

    Usage example:
        def f(x, y):
            print(x, y)

        common_py_utils.map2(
            func=f,
            args=[(1, 'yellow'), (2, 'yarn'), (3, 'yack')],  # (x, y) arguments
            parallelism=3,                                   # use a 3 process multiprocessing pool
        )

        common_py_utils.map2(
            func=f,
            args=[1, 2, 3],  # x arguments
            fixed_values=dict(y='yellow'),  # y always is 'yellow'
            parallelism=False,              # Runs without parallelism which makes debugging exceptions easier
        )

    :param func: a callable function
    :param args: a list of arguments (if only 1 argument is left after fixed_values) or a list of tuples
        (if multiple arguments are left after fixed_values)
    :param fixed_values: a dictionary with parameters that will stay the same for each call to func
    :param parallelism: number of processes to use or boolean, default is # of CPU cores.
        When parallelism==False or 1, this maps to itertools.starmap and does not use multiprocessing.
        If parallelism >1 then multiprocessing.pool.starmap will be used with this number of worker processes.
        If parallelism == True then multiprocessing.pool will be used with multiprocessing.cpu_count() processes.
    :param use_multithreading: advanced option, use the default (False) in most cases. Parallelizes using
        threads instead of multiprocessing. Multiprocessing should be used if more than one CPU core is needed
        due to the GIL, threads are lighter weight than processes for some non cpu-intensive tasks.
    :return: a list of the return values of func
    """
    assert isinstance(fixed_values, (dict, type(None)))
    assert isinstance(parallelism, int)
    parallelism = multiprocessing.cpu_count() if parallelism is True else 1 if parallelism is False else parallelism
    assert isinstance(parallelism, int)

    func_partial = functools.partial(func, **(fixed_values or {}))
    n_required_params = sum([p.default == inspect.Parameter.empty for p in inspect.signature(func).parameters.values()])
    n_fixed_values = len(fixed_values or {})
    args_list = list(args or [])
    args_tuples = args \
        if len(args_list) > 0 \
           and isinstance(args_list[0], tuple) \
           and len(args_list[0]) >= n_required_params - n_fixed_values \
        else [(a,) for a in args_list]

    if parallelism == 1:
        result_iterator = itertools.starmap(func_partial, args_tuples)
    else:
        # noinspection PyPep8Naming
        ProcessOrThreadPool = multiprocessing.pool.ThreadPool if use_multithreading is True else multiprocessing.Pool
        with ProcessOrThreadPool(parallelism) as pool:
            result_iterator = pool.starmap(func_partial, args_tuples)

    return list(result_iterator)


<<<<<<< HEAD
def checkout(s3_file: str, mode: str = 'r') -> io.IOBase:
    """
    Check out a file from S3 for reading or writing, use checkin to release the file.
    Any subsequent calls to checkout will block until the file is returned with checkin(s3_file).

    Example usage:
        f = checkout('s3://braingeneersdev/test/test_file.bin', mode='rb')
        new_bytes = do_something(f.read())
        checkin('s3://braingeneersdev/test/test_file.bin', new_bytes)

    Example usage to update metadata:
        f = checkout('s3://braingeneersdev/test/metadata.json')
        metadata_dict = json.loads(f.read())
        metadata_dict['new_key'] = 'new_value'
        metadata_updated_str = json.dumps(metadata_dict, indent=2)
        checkin('s3://braingeneersdev/test/metadata.json', updated_metadata_str)

    :param s3_file: The S3 file path to check out.
    :param mode: The mode to open the file in, 'r' (text mode) or 'rb' (binary mode), analogous to system open(filename, mode)
    """
    # Avoid circular import
    from braingeneers.iot.messaging import MessageBroker

    assert mode in ('r', 'rb'), 'Use "r" (text) or "rb" (binary) mode only. File changes are applied at checkout(...)'

    global _message_broker, _named_locks
    if _message_broker is None:
        print('creating message broker')
        _message_broker = MessageBroker()
    mb = _message_broker

    lock_str = f'common-utils-checkout-{s3_file}'
    named_lock = mb.get_lock(lock_str)
    named_lock.acquire()
    _named_locks[s3_file] = named_lock
    f = smart_open.open(s3_file, mode)
    return f


def checkin(s3_file: str, file: Union[str, bytes, io.IOBase]):
    """
    Releases a file that was checked out with checkout.

    :param s3_file: The S3 file path, must match checkout.
    :param file: The string, bytes, or file object to write back to S3.
    """
    assert isinstance(file, (str, bytes, io.IOBase)), 'file must be a string, bytes, or file object.'

    with smart_open.open(s3_file, 'wb') as f:
        if isinstance(file, str):
            f.write(file.encode())
        elif isinstance(file, bytes):
            f.write(file)
        else:
            file.seek(0)
            data = file.read()
            f.write(data if isinstance(data, bytes) else data.encode())

    global _named_locks
    named_lock = _named_locks[s3_file]
    named_lock.release()


def force_release_checkout(s3_file: str):
    """
    Force release the lock on a file that was checked out with checkout.
    """
    # Avoid circular import
    from braingeneers.iot.messaging import MessageBroker

    global _message_broker
    if _message_broker is None:
        _message_broker = MessageBroker()
    mb = _message_broker

    lock_str = f'common-utils-checkout-{s3_file}'
    mb.delete_lock(lock_str)
=======
def pretty_print(data, n=10, indent=0):
    """
    Custom pretty print function that uniformly truncates any collection (list or dictionary)
    longer than `n` values, showing the first `n` values and a summary of omitted items.
    Ensures mapping sections and similar are displayed compactly.

    Example usage (to display metadata.json):
    
      from braingeneers.utils.common_utils import pretty_print
      from braingeneers.data import datasets_electrophysiology as de
      
      metadata = de.load_metadata('2023-04-17-e-connectoid16235_CCH')
      pretty_print(metadata)
      
    Parameters:
    - data: The data to pretty print, either a list or a dictionary.
    - n: Maximum number of elements or items to display before truncation.
    - indent: Don't use this. Current indentation level for formatting, used during recursion.
    """
    indent_space = ' ' * indent
    if isinstance(data, dict):
        keys = list(data.keys())
        if len(keys) > n:
            truncated_keys = keys[:n]
            omitted_keys = len(keys) - n
        else:
            truncated_keys = keys
            omitted_keys = None
        
        print('{')
        for key in truncated_keys:
            value = data[key]
            print(f"{indent_space}    '{key}': ", end='')
            if isinstance(value, dict):
                pretty_print(value, n, indent + 4)
                print()
            elif isinstance(value, list) and all(isinstance(x, (list, tuple)) and len(x) == 4 for x in value):
                # Compact display for lists of tuples/lists of length 4.
                print('[', end='')
                if len(value) > n:
                    for item in value[:n]:
                        print(f"{item}, ", end='')
                    print(f"... (+{len(value) - n} more items)", end='')
                else:
                    print(', '.join(map(str, value)), end='')
                print('],')
            else:
                print(f"{value},")
        if omitted_keys:
            print(f"{indent_space}    ... (+{omitted_keys} more items)")
        print(f"{indent_space}}}", end='')
    elif isinstance(data, list):
        print('[')
        for item in data[:n]:
            pretty_print(item, n, indent + 4)
            print(',')
        if len(data) > n:
            print(f"{indent_space}    ... (+{len(data) - n} more items)")
        print(f"{indent_space}]", end='')
>>>>>>> b3e707af
<|MERGE_RESOLUTION|>--- conflicted
+++ resolved
@@ -198,7 +198,6 @@
     return list(result_iterator)
 
 
-<<<<<<< HEAD
 def checkout(s3_file: str, mode: str = 'r') -> io.IOBase:
     """
     Check out a file from S3 for reading or writing, use checkin to release the file.
@@ -276,7 +275,8 @@
 
     lock_str = f'common-utils-checkout-{s3_file}'
     mb.delete_lock(lock_str)
-=======
+
+
 def pretty_print(data, n=10, indent=0):
     """
     Custom pretty print function that uniformly truncates any collection (list or dictionary)
@@ -284,13 +284,13 @@
     Ensures mapping sections and similar are displayed compactly.
 
     Example usage (to display metadata.json):
-    
+
       from braingeneers.utils.common_utils import pretty_print
       from braingeneers.data import datasets_electrophysiology as de
-      
+
       metadata = de.load_metadata('2023-04-17-e-connectoid16235_CCH')
       pretty_print(metadata)
-      
+
     Parameters:
     - data: The data to pretty print, either a list or a dictionary.
     - n: Maximum number of elements or items to display before truncation.
@@ -305,7 +305,7 @@
         else:
             truncated_keys = keys
             omitted_keys = None
-        
+
         print('{')
         for key in truncated_keys:
             value = data[key]
@@ -336,4 +336,3 @@
         if len(data) > n:
             print(f"{indent_space}    ... (+{len(data) - n} more items)")
         print(f"{indent_space}]", end='')
->>>>>>> b3e707af
