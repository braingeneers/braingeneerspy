--- conflicted
+++ resolved
@@ -20,13 +20,8 @@
     strategy:
       fail-fast: false
       matrix:
-<<<<<<< HEAD
-        python-version: ["3.10", "3.12"]
-        runs-on: [ubuntu-latest, macos-latest, windows-latest]
-=======
         python-version: ["3.11"]
         runs-on: [ubuntu-latest]
->>>>>>> 7674e15a
 
     steps:
       - name: Get Credentials
