name: CI

on:
  workflow_dispatch:
  pull_request:
    branches:
      - master

concurrency:
  group: ${{ github.workflow }}-${{ github.ref }}
  cancel-in-progress: true

env:
  FORCE_COLOR: 3

jobs:
  checks:
    name: Check Python ${{ matrix.python-version }} on ${{ matrix.runs-on }}
    runs-on: ${{ matrix.runs-on }}
    strategy:
      fail-fast: false
      matrix:
        python-version: ["3.11"]
        runs-on: [ubuntu-latest]

    steps:
      - name: Get Credentials
        env:
          AWS_CREDENTIALS: |
            ${{ secrets.AWS_CREDENTIALS }}
        shell: bash
        run: |
          mkdir ~/.aws
          echo "$AWS_CREDENTIALS" > ~/.aws/credentials
          wc ~/.aws/credentials

      - uses: actions/checkout@v5
        with:
          fetch-depth: 0

      - uses: actions/setup-python@v5
        with:
          python-version: ${{ matrix.python-version }}
          allow-prereleases: true

      - name: Install Package
        run: python -m pip install .[dev]

      - name: Run Tests
        run: python -m pytest -ra --cov --durations=5

<<<<<<< HEAD
      - name: Upload coverage report
        uses: codecov/codecov-action@v5.5.1
=======
  all-pass:
    name: All CI checks passed
    runs-on: ubuntu-latest
    needs: checks
    steps:
      - name: Print Confirmation
        run: echo "All matrix tests passed!"
>>>>>>> 5bcc632d
<|MERGE_RESOLUTION|>--- conflicted
+++ resolved
@@ -49,15 +49,10 @@
       - name: Run Tests
         run: python -m pytest -ra --cov --durations=5
 
-<<<<<<< HEAD
-      - name: Upload coverage report
-        uses: codecov/codecov-action@v5.5.1
-=======
   all-pass:
     name: All CI checks passed
     runs-on: ubuntu-latest
     needs: checks
     steps:
       - name: Print Confirmation
-        run: echo "All matrix tests passed!"
->>>>>>> 5bcc632d
+        run: echo "All matrix tests passed!"