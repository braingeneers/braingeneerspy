import os
import json
import requests
import matplotlib.pyplot as plt
import numpy as np
import shutil
import h5py
import braingeneers.utils.smart_open_braingeneers as smart_open
from os import walk
from deprecated import deprecated
from collections import namedtuple
import datetime
import time
from braingeneers.utils import s3wrangler
from concurrent.futures import ThreadPoolExecutor
from typing import List, Tuple, Union, Iterable, Iterator
import io
import braingeneers
from collections import OrderedDict
import sortedcontainers
import itertools


# todo implement hengenlab metadata generator
# todo implement load_data for hengenlab
# todo update existing datasets metadata json files on S3


@deprecated('Will be removed in the future, use braingeneers.utils.smart_open_braingeneers instead')
def get_archive_path():
    """/public/groups/braingeneers/ephys  Return path to archive on the GI public server """
    return os.getenv("BRAINGENEERS_ARCHIVE_PATH", "/public/groups/braingeneers/ephys")


@deprecated('Will be removed in the future, use braingeneers.utils.smart_open_braingeneers instead')
def get_archive_url():
    """  https://s3.nautilus.optiputer.net/braingeneers/ephys     Return URL to archive on PRP """
    return "{}/ephys".format(os.getenv("BRAINGENEERS_ARCHIVE_URL", "s3://braingeneers"))


@deprecated('Use load_metadata(batch_uuid, experiment_nums) instead.')
def load_batch(batch_uuid):
    """
    Load the metadata for a batch of experiments and return as a dict
    Parameters
    ----------
    batch_uuid : str
        UUID of batch of experiments within the Braingeneer's archive'
        Example: 2019-02-15, or d820d4a6-f59a-4565-bcd1-6469228e8e64
    """
    try:
        full_path = "{}/{}/metadata.json".format(get_archive_path(), batch_uuid)
        if not os.path.exists(full_path):
            full_path = "{}/{}/metadata.json".format(get_archive_url(), batch_uuid)

        with smart_open.open(full_path, "r") as f:
            return json.load(f)
    except OSError:
        raise OSError('Are you sure ' + batch_uuid + ' is the right uuid?')


@deprecated('Use load_metadata(batch_uuid, experiment_nums) instead.')
def load_experiment(batch_uuid, experiment_num):
    """
    Load metadata from PRP S3 for a single experiment
    Parameters
    ----------
    batch_uuid : str
        UUID of batch of experiments within the Braingeneer's archive'
    experiment_num : int
        Which experiment in the batch to load
    Returns
    -------
    metadata : dict
        All of the metadata associated with this experiment
    """
    batch = load_batch(batch_uuid)
    try:
        exp_full_path = "{}/{}/original/{}".format(get_archive_path(), batch_uuid, batch['experiments'][experiment_num])
        if not os.path.exists(exp_full_path):
            exp_full_path = "{}/{}/original/{}".format(get_archive_url(), batch_uuid,
                                                       batch['experiments'][experiment_num])

        with smart_open.open(exp_full_path, "r") as f:
            return json.load(f)
    except OSError:
        raise OSError('Are you sure experiment number ' + str(experiment_num) + ' exists?')


def load_metadata(batch_uuid: str) -> dict:
    """
    Loads the batch UUID metadata.

    Metadata structure documentation:
        https://github.com/braingeneers/wiki/blob/main/shared/organizing-data.md#metadata-json-file

    Example usage:
        metadata_json = load_metadata('2020-03-10-e-128silicon-mouse-p35')

    :param batch_uuid: Dataset UUID, example: 2020-03-10-e-128silicon-mouse-p35
    :return: A single dict containing the contents of metadata.json. See wiki for further documentation: 
        https://github.com/braingeneers/wiki/blob/main/shared/organizing-data.md
    """
    base_path = 's3://braingeneers/' \
        if braingeneers.get_default_endpoint().startswith('http') \
        else braingeneers.get_default_endpoint()

    metadata_full_path = os.path.join(base_path, 'ephys', batch_uuid, 'metadata.json')
    with smart_open.open(metadata_full_path, 'r') as f:
        metadata = json.load(f)

    # make 'ephys_experiments' a sorted dict indexable by experiment name if the key exists
    if 'ephys_experiments' in metadata:
        metadata['ephys_experiments'] = {e['name']: e for e in metadata['ephys_experiments']}

    return metadata


@deprecated(reason='Deprecated as a result of deprecating load_blocks, use load_data')
def load_files_raspi(metadata, batch_uuid, experiment_num, start, stop):
    """
    Load signal blocks of data from a single experiment
    Parameters
    ----------
    batch_uuid : str
        UUID of batch of experiments within the Braingeneer's archive'
    experiment_num : int
        Which experiment in the batch to load
    start : int, optional
        First rhd data block to return
    stop : int, optional
        Last-1 rhd data block to return
    Returns
    -------
    X : ndarray
        Numpy matrix of shape frames, channels
    t : ndarray
        Numpy array with time in milliseconds for each frame
    fs : float
        Sample rate in Hz
    """

    def _load_path(path):
        with open(path, "rb") as f:
            # f.seek(8, os.SEEK_SET)
            return np.fromfile(f, dtype='>i2', count=-1, offset=int(metadata['offset'] / 32))

    def _load_url(url):
        with np.DataSource(None).open(url, "rb") as f:
            # f.seek(8, os.SEEK_SET)
            return np.fromfile(f, dtype='>i2', count=-1, offset=int(metadata['offset'] / 32))

    print("Loading file Raspi... start:", start, " stop:", stop)
    # Load all the raw files into a single matrix
    if os.path.exists("{}/{}/derived/".format(get_archive_path(), batch_uuid)):
        # Load from local archive
        # filename = "{}/{}/derived/{}".format(get_archive_path(), batch_uuid, metadata["blocks"][0]["path"])
        # raw_data = np.fromfile(filename, dtype='>i2', count=-1, offset=metadata['offset']/32)
        raw_data = np.concatenate([
            _load_path("{}/{}/derived/{}".format(get_archive_path(), batch_uuid, s["path"]))
            for s in metadata["blocks"][start:stop]], axis=0)
    else:
        # Load from PRP S3
        # url = "{}/{}/derived/{}".format(get_archive_url(), batch_uuid, metadata["blocks"][0]["path"])
        # with np.DataSource(None).open(url, "rb") as f:
        #        raw_data = np.fromfile(f, dtype='>i2', count=-1, offset=metadata['offset']/32)
        raw_data = np.concatenate([
            _load_url("{}/{}/derived/{}".format(get_archive_url(), batch_uuid, s["path"]))
            for s in metadata["blocks"][start:stop]], axis=0)

    # throw away last partial frame
    max_index = (len(raw_data) // metadata["num_channels"]) * metadata["num_channels"]
    raw_data = raw_data[:max_index]

    # scale the data
    if "scaler" in metadata:
        scale = metadata["scaler"]  # legacy
    else:
        scale = metadata["voltage_scaling_factor"]
    uV_data = raw_data * scale

    # shape data into (frames, channels) (x, y)
    X = np.reshape(uV_data, (-1, metadata["num_channels"]), order="C")

    # S ampling rate
    fs = metadata["sample_rate"]  # Hz

    # Time
    T = (1.0 / fs) * 1000  # ms (given fs in Hz)
    start_t = 0
    end_t = start_t + (T * X.shape[0])
    t = np.linspace(start_t, end_t, X.shape[0], endpoint=False)  # MILISECOND_TIMESCALE
    assert t.shape[0] == X.shape[0]

    return X, t, fs


@deprecated(reason='Deprecated as a result of deprecating load_blocks, use load_data')
def load_files_intan(metadata, batch_uuid, experiment_num, start, stop):
    """
    Load signal blocks of data from a single experiment
    Parameters
    ----------
    batch_uuid : str
        UUID of batch of experiments within the Braingeneer's archive'
    experiment_num : int
        Which experiment in the batch to load
    start : int, optional
        First rhd data block to return
    stop : int, optional
        Last-1 rhd data block to return
    Returns
    -------
    X : ndarray
        Numpy matrix of shape frames, channels
    t : ndarray
        Numpy array with time in milliseconds for each frame
    fs : float
        Sample rate in Hz
    """

    def _load_path(path):
        with open(path, "rb") as f:
            f.seek(8, os.SEEK_SET)
            return np.fromfile(f, dtype=np.int16)

    def _load_url(url):
        with np.DataSource(None).open(url, "rb") as f:
            f.seek(8, os.SEEK_SET)
            return np.fromfile(f, dtype=np.int16)

    print("Loading file Intan... start:", start, " stop:", stop)
    # Load all the raw files into a single matrix
    if os.path.exists("{}/{}/derived/".format(get_archive_path(), batch_uuid)):
        # Load from local archive
        raw = np.concatenate([
            _load_path("{}/{}/derived/{}".format(get_archive_path(), batch_uuid, s["path"]))
            for s in metadata["blocks"][start:stop]], axis=0)
    else:
        # Load from PRP S3
        raw = np.concatenate([
            _load_url("{}/{}/derived/{}".format(get_archive_url(), batch_uuid, s["path"]))
            for s in metadata["blocks"][start:stop]], axis=0)
        print('Just ignore all the stuff in the pink rectangle.')

    # Get scale value for data from new or legacy format
    if "scaler" in metadata:
        scale = metadata["scaler"]  # legacy
    else:
        scale = metadata["voltage_scaling_factor"]

    # Reshape interpreting as row major
    X = raw.reshape((-1, metadata["num_channels"]), order="C")
    # Convert from the raw uint16 into float "units" via "offset" and "scale"
    X = np.multiply(scale, (X.astype(np.float32) - metadata["offset"]))

    # Extract sample rate for first channel and construct a time axis in ms
    fs = metadata["sample_rate"]

    start_t = (1000 / fs) * sum([s["num_frames"] for s in metadata["blocks"][0:start]])
    end_t = (1000 / fs) * sum([s["num_frames"] for s in metadata["blocks"][0:stop]])
    t = np.linspace(start_t, end_t, X.shape[0], endpoint=False)
    assert t.shape[0] == X.shape[0]

    return X, t, fs


@deprecated(reason='Deprecated as a result of deprecating load_blocks, use load_data')
def load_files_maxwell(metadata, batch_uuid, experiment_num, channels, start, stop):
    """
        Load signal blocks of data from a single experiment
        Parameters
        ----------
        metadata : json object
            Holds the json that details a specific experiment.
        batch_uuid : str
            UUID of batch of experiments within the Braingeneer's archive'
        channels : list of int
            List of picked channels
        start : int, optional
            First rhd data block to return
        stop : int, optional
            Last-1 rhd data block to return
        f_start : int
            starting frame to take data from (default 0)
        f_end : int
            ending frame to take data from (default None)
        Returns
        -------
        X : ndarray
            Numpy matrix of shape frames, channels
        t : ndarray
            Numpy array with time in milliseconds for each frame
        fs : float
            Sample rate in Hz
        """
    # show what's happening first
    print("Loading file Maxwell... start:", start, " stop:", stop)

    # as a note, load_experiment must have run successfully for execution to get here.
    # the json is stored in metadata, which was passed in already.
    # for robustness, maybe show all the h5 files present so it can be picked?
    # make sure start/stop have a non-None value

    # should this whole process be in a loop to get every file?

    # get name of experiment
    filename = metadata['blocks'][0]['path'].split('/')[-1]
    # datafile is the data we're interested in
    datafile = '{}/{}/original/data/{}'.format(get_archive_url(), batch_uuid, filename)

    # ask David Parks about this part, and if it should be edited throughout
    if "scaler" in metadata:
        scale = metadata["scaler"]  # legacy
    else:
        scale = metadata["voltage_scaling_factor"]

    with smart_open.open(datafile, 'rb') as file:
        with h5py.File(file, 'r', libver='latest', rdcc_nbytes=2 ** 25) as h5file:
            print("Keys: %s" % h5file.keys())
            print(h5file['sig'].shape)
            # know that there are 1028 channels which all record and make 'num_frames'
            # thus, cannot use the values passed in for start and stop because they're indicating blocks. it would conflict
            # with the assert
            sig = h5file['sig']
            # if stop is unset, have it be the end of all the blocks
            if stop is None:
                stop = len(metadata['blocks'])
            # if channels has values, pick only those.
            if channels is not None:
                data = sig[channels, :]
            # otherwise, pick them all
            else:
                data = sig[:, :]

    X = np.transpose(data)
    X = np.multiply(scale, X.astype(np.float32))

    fs = metadata["sample_rate"]

    # to get time in milliseconds for each frame, it would just be total num_frames / channel number / sampling rate

    start_t = (1000 / fs) * sum([s["num_frames"] for s in metadata["blocks"][0:start]])
    print('start_t: ', start_t)
    end_t = (1000 / fs) * sum([s["num_frames"] for s in metadata["blocks"][0:stop]])
    print('end_t: ', end_t)
    t = np.linspace(start_t, end_t, X.shape[0], endpoint=False)

    return X, t, fs


@deprecated(reason='Use load_data function instead.')
def load_blocks(batch_uuid, experiment_num, channels=None, start=0, stop=None):
    """
    Load signal blocks of data from a single experiment for Axion, Intan, Raspi, and Maxwell
    Parameters
    ----------
    batch_uuid : str
        UUID of batch of experiments within the Braingeneer's archive'
    experiment_num : int
        Which experiment in the batch to load
    channels : list of ints
        A list of channel numbers to return
    start : int, optional
        First rhd data block to return
    stop : int, optional
        Last-1 rhd data block to return
    Returns
    -------
    X : ndarray
        Numpy matrix of shape frames, channels. Raw electrical voltages being measured.
    t : ndarray
        Numpy array with timestamps in milliseconds for each frame.
    fs : float
        Sample rate in Hz. How quickly the samples are taken.
    """
    metadata = load_experiment(batch_uuid, experiment_num)
    assert start >= 0 and start < len(metadata["blocks"])
    assert not stop or stop >= 0 and stop <= len(metadata["blocks"])
    assert not stop or stop > start
    # if channels is 'None', return all channels
    if ("hardware" in metadata):
        if ("Raspi" in metadata["hardware"]):
            X, t, fs = load_files_raspi(metadata, batch_uuid, experiment_num, start, stop)
        elif ("Axion" in metadata["hardware"]):
            X, t, fs = load_files_axion(metadata, batch_uuid, experiment_num, start, stop)
        elif ("Intan" in metadata["hardware"]):
            X, t, fs = load_files_intan(metadata, batch_uuid, experiment_num, start, stop)
        elif ("Maxwell" in metadata["hardware"]):
            X, t, fs = load_files_maxwell(metadata, batch_uuid, experiment_num, channels, start, stop)
        else:
            raise Exception('hardware field in metadata.json must contain keyword Axion, Raspi, Intan, or Maxwell')
    else:  # assume intan
        X, t, fs = load_files_intan(metadata, batch_uuid, experiment_num, start, stop)

    return X, t, fs


<<<<<<< HEAD
def load_data(batch_uuid, experiment_num, start=0, length=-1, channels=None):
=======
def load_data(metadata: dict, experiment: Union[str, int], offset: int = 0, length: int = None,
              channels: Union[List[int], int] = None):
>>>>>>> 2086a4d4
    """
    This function loads arbitrarily specified amounts of data from an experiment for Axion, Intan, Raspi, and Maxwell.
    As a note, the user MUST provide the offset (offset) and the length of frames to take. This function reads
    across as many blocks as the length specifies.
<<<<<<< HEAD
    :param batch_uuid: str
        UUID of batch of experiments within the Braingeneers's archive
    :param experiment_num: int
        Which experiment in the batch to load.
    :param channels: list of int
        Channels of interest to obtain data from (default None)
    :param start: int
        Starting datapoint of interest
    :param length: int
        Range indicator of number of datapoints to take (default -1 meaning all datapoints)
    :return:
    dataset: nparray
        Array of chosen datapoints.
    """
    metadata = load_experiment(batch_uuid, experiment_num)

    # hand off to correct load_data helper
    if "hardware" in metadata:
        if "Raspi" in metadata["hardware"]:
            dataset = load_data_raspi(metadata, batch_uuid, experiment_num, start, length)
        elif "Axion" in metadata["hardware"]:
            dataset = load_data_axion(metadata, batch_uuid, experiment_num, start, length)
        elif "Intan" in metadata["hardware"]:
            dataset = load_data_intan(metadata, batch_uuid, experiment_num, start, length)
        elif "Maxwell" in metadata["hardware"]:
            dataset = load_data_maxwell(metadata, batch_uuid, experiment_num, channels, start,
                                                        length)
        else:
            raise Exception('hardware field in metadata.json must contain keyword Axion, Raspi, Intan, or Maxwell')
    else:  # assume intan
        dataset = load_data_intan(metadata, batch_uuid, experiment_num, offset, length)
=======

    :param metadata: result of load_metadata, dict
    :param experiment: Which experiment in the batch to load, by name (string) or index location (int),
        examples: "experiment1" or 0
    :param channels: Channels of interest to obtain data from (default None for all channels) list of ints or single int
    :param offset: int Starting datapoint of interest, 0-indexed from start of
        recording across all data files and channels-agnostic
    :param length: int, required, number of data points to return (-1 meaning all data points)
    :return: ndarray array of chosen data points in [channels, time] format.
    """
    assert 'uuid' in metadata, \
        'Metadata file is invalid, it does not contain required uuid field.'
    assert 'ephys_experiments' in metadata, \
        'Metadata file is invalid, it does not contain required ephys_experiments field.'
    assert isinstance(experiment, (str, int)), \
        f'Parameter experiment must be an int index or experiment name string. Got: {experiment}'

    experiment_name = list(metadata['ephys_experiments'].keys())[experiment] if isinstance(experiment, int) else experiment
    batch_uuid = metadata['uuid']
    hardware = metadata['ephys_experiments'][experiment_name]['hardware']

    # hand off to appropriate load_data function
    if 'Raspi' in hardware:
        data = load_data_raspi(metadata, batch_uuid, experiment_name, offset, length)  # todo
    elif 'Axion' in hardware:
        data = load_data_axion(metadata, batch_uuid, experiment_name, channels, offset, length)
    elif 'Intan' in hardware:
        data = load_data_intan(metadata, batch_uuid, experiment_name, offset, length)  # todo
    elif 'Maxwell' in hardware:
        data = load_data_maxwell(metadata, batch_uuid, experiment_name, channels, offset, length)
    elif 'Hengenlab' in hardware:
        data = load_data_hengenlab(metadata, batch_uuid, experiment_name, channels, offset, length)  # todo
    else:
        raise AttributeError(f'Metadata file contains invalid hardware field: {metadata["hardware"]}')
>>>>>>> 2086a4d4

    return data


def load_data_raspi(metadata, batch_uuid, experiment_num, offset, length):
    """

    :param metadata:
    :param batch_uuid:
    :param experiment_num:
    :param offset:
    :param length:
    :return:
    """
    raise NotImplementedError


def load_data_axion(metadata: dict, batch_uuid: str, experiment_name: int,
                    channels: Iterable[int], offset: int, length: int):
    """
    Reads from Axion raw data format using Python directly (not going through matlab scripts first).
    Reader originally written by Dylan Yong, updated by David Parks.

    Limitations:
     - Axion reader must read all channels, it then filters those to selected channels after reading all channel data.

    :param metadata: result of load_experiment
    :param batch_uuid: uuid, example: 2020-07-06-e-MGK-76-2614-Wash
    :param experiment_name: experiment name under 'ephys_experiments'
    :param channels: a list of channels
    :param offset: data offset (spans full experiment, across files)
    :param length: data read length in frames (e.g. data points, agnostic of channel count)
    :return: ndarray in (channels, frames) format where channels 0:64 are well A1, 64:128 are well A2, etc.
    """
    data_multi_file = []

    # get subset of files to read from metadata.blocks
    metadata_offsets_cumsum = np.cumsum([
        block['num_frames'] for block in metadata['ephys_experiments'][experiment_name]['blocks']
    ])
    block_ixs_range = np.minimum(
        len(metadata_offsets_cumsum),
        np.searchsorted(metadata_offsets_cumsum, [offset, offset + length], side='right')
    )
    block_ixs = list(range(block_ixs_range[0], block_ixs_range[1] + 1))
    assert len(block_ixs) > 0, \
        f'No data file found starting from offset {offset}, is this past the end of the data file?'

    # this is a back reference which was constructed this way to avoid duplicating the large channel map many times
    channel_map_key = metadata['ephys_experiments'][experiment_name]['blocks'][0]['axion_channel_map_key']

    # perform N read operations accumulating results in data_multi_file
    frame_read_count = 0  # counter to track number of frames read across multiple files
    for block_ix in block_ixs:
        experiment = metadata['ephys_experiments'][experiment_name]
        block = experiment['blocks'][block_ix]
        file_name = block['path']
        full_file_path = f's3://braingeneers/ephys/{batch_uuid}/original/data/{file_name}'
        sample_start = max(0, offset - metadata_offsets_cumsum[block_ix] + block['num_frames'])
        data_length = min(block['num_frames'], length - frame_read_count)
        data_ndarray = _axion_get_data(
            file_name=full_file_path,
            file_data_start_position=block['axion_data_start_position'],
            sample_offset=sample_start,
            sample_length=data_length,
            num_channels=experiment['num_channels'],
            corrected_map=metadata[channel_map_key],
        )

        num_channels_per_well = np.prod(experiment['axion_electrode_layout_row_col'])

        # select channels (None for all channels)
        channels = np.array(channels) if isinstance(channels, (Iterable, np.ndarray)) \
            else np.arange(num_channels_per_well) if isinstance(channels, type(None)) \
            else np.array([channels])
        channels += experiment['axion_channel_offset']
        data_ndarray_select_channels = data_ndarray[channels, :] if channels is not None else data_ndarray

        # append data from this block/file to list
        data_multi_file.append(data_ndarray_select_channels)
        frame_read_count += data_ndarray_select_channels.shape[1]

    # concatenate the results and return
    data_concat = np.concatenate(data_multi_file, axis=1)

    # apply scaling factor
    voltage_scaling_factor = metadata['ephys_experiments'][experiment_name]['voltage_scaling_factor']
    data_scaled = data_concat * voltage_scaling_factor

    return data_scaled


def load_data_intan(metadata, batch_uuid, experiment_num, offset, length):
    """

    :param metadata:
    :param batch_uuid:
    :param experiment_num:
    :param offset:
    :param length
    """
    raise NotImplementedError


def load_data_maxwell(metadata, batch_uuid, experiment_num, channels, start, length):
    """
    Loads specified amount of data from one block
    :param metadata: json file
        JSON file containing metadata of experiment
    :param batch_uuid: str
        UUID of batch of experiments within the Braingeneers's archive
    :param experiment_num: int
        Number of experiment
    :param channels: list of int
        Channels of interest
    :param start: int
        Starting frame (offset) of the datapoints to use
    :param length: int
        Length of datapoints to take
    :return:
    dataset: nparray
        Dataset of datapoints.
    fs : float
        Sample rate in Hz. How quickly the samples are taken.
    num_frames : int
        number of frames being taken
    """
    if length == -1:
        print(
            f"Loading file Maxwell, UUID {batch_uuid}, experiment number {experiment_num}, frame {start} to end of file....")
    else:
        print(
            f"Loading file Maxwell, UUID {batch_uuid}, experiment number {experiment_num}, frame {start} to {start + length}....")
    # get datafile

    filename = metadata['blocks'][0]['path'].split('/')[-1]
    datafile = '{}/{}/original/data/{}'.format(get_archive_url(), batch_uuid, filename)
    fs = metadata['sample_rate']

    # keep in mind that the range is across all channels. So, num_frames from the metadata is NOT the correct range.
    # Finding the block where the datapoints start
    start_block = 0
    # end_block = len(metadata['blocks']) - 1
    for index in range(len(metadata['blocks'])):
        # if the offset is lower than the upper range of frames in a block, break out
        if start < metadata['blocks'][index]['num_frames'] / metadata['num_channels']:
            start_block = index
            break
        # otherwise, keep finding the block where the offset lies
        else:
            start -= metadata['blocks'][index]['num_frames'] / metadata['num_channels']
    # Finding block where the datapoints end
    # if length is -1, read in all the frames from all blocks
    if length == -1:
        end_block = len(metadata['blocks']) - 1
        frame_end = 0
        # add up all the frames divided by their channel number
        for block in metadata['blocks']:
            frame_end += block['num_frames'] / metadata['num_channels']
        frame_end = int(frame_end)
        #frame_end /= metadata['num_channels']
    else:
        frame_end = start + length
        for index in range(start_block, len(metadata['blocks'])):
            if (start + length) < metadata['blocks'][index]['num_frames'] / metadata['num_channels']:
                end_block = index
                break
            else:
                start -= metadata['blocks'][index]['num_frames'] / metadata['num_channels']
    assert end_block < len(metadata['blocks'])
    # now, with the starting block, ending block, and frames to take, take those frames and put into nparray.
    # open file
    with smart_open.open(datafile, 'rb') as file:
        with h5py.File(file, 'r', libver='latest', rdcc_nbytes=2 ** 25) as h5file:
            # know that there are 1028 channels which all record and make 'num_frames'
            sig = h5file['sig']
            # make dataset of chosen frames
            if channels is not None:
                num_frames = len(channels) * (frame_end - start)
                dataset = sig[channels, start:frame_end]
            else:
                num_frames = metadata['num_channels'] * (frame_end - start)
                dataset = sig[:, start:frame_end]
    dataset = dataset.astype(np.float32)
    return dataset


def load_data_hengenlab(metadata: dict, batch_uuid: str, experiment_num: int,
                        channels: Iterable[int], offset: int, length: int):
    pass  # todo


def compute_milliseconds(num_frames, sampling_rate):
    """

    :param num_frames: int
        Number of frames to convert to milliseconds
    :param sampling_rate: int
        Sampling rate in units of Hz
    :return:
        A string detailing how many ms of recording are there
    """
    return f'{(num_frames / sampling_rate) * 1000} ms of total recording'


def load_spikes(batch_uuid, experiment_num):
    batch = load_batch(batch_uuid)
    experiment_name_with_json = batch['experiments'][experiment_num]
    experiment_name = experiment_name_with_json[:-5].rsplit('/', 1)[-1]
    path_of_firings = '/public/groups/braingeneers/ephys/' + batch_uuid + '/nico_spikes/' + experiment_name + '_spikes.npy'
    print(path_of_firings)

    try:
        firings = np.load(path_of_firings)
        spike_times = firings[1]
        return spike_times
    except:
        path_of_firings_on_prp = get_archive_url() + '/' + batch_uuid + '/nico_spikes/' + experiment_name + '_spikes.npy'
        response = requests.get(path_of_firings_on_prp, stream=True)

        with open('firings.npy', 'wb') as fin:
            shutil.copyfileobj(response.raw, fin)

        firings = np.load('firings.npy')
        spikes = firings[1]
        return spikes


def load_firings(batch_uuid, experiment_num, sorting_type):  # sorting type is "ms4" or "klusta" etc
    batch = load_batch(batch_uuid)
    experiment_name_with_json = batch['experiments'][experiment_num]
    experiment_name = experiment_name_with_json[:-5].rsplit('/', 1)[-1]
    if (sorting_type == "ms4"):
        path_of_firings = '/public/groups/braingeneers/ephys/' + batch_uuid + '/nico_spikes/' + experiment_name + '_spikes.npy'
    if (sorting_type == "klusta"):
        path_of_firings = '/public/groups/braingeneers/ephys/' + batch_uuid + '/klusta_spikes/' + experiment_name + '_spikes.npy'
    print(path_of_firings)

    try:
        firings = np.load(path_of_firings)
        return firings
    except:
        if (sorting_type == "ms4"):
            path_of_firings_on_prp = get_archive_url() + '/' + batch_uuid + '/nico_spikes/' + experiment_name + '_spikes.npy'
        if (sorting_type == "klusta"):
            path_of_firings_on_prp = get_archive_url() + '/' + batch_uuid + '/klusta_spikes/' + experiment_name + '_spikes.npy'
        response = requests.get(path_of_firings_on_prp, stream=True)

        with open('firings.npy', 'wb') as fin:
            shutil.copyfileobj(response.raw, fin)

        firings = np.load('firings.npy')
        return firings


def min_max_blocks(experiment, batch_uuid):
    batch = load_batch(batch_uuid)
    index = batch['experiments'].index("{}.json".format(experiment['name']))
    for i in range(len(experiment["blocks"])):
        print("Computing Block: ", str(i))
        X, t, fs = load_blocks(batch_uuid, index, i, i + 1)
        X = np.transpose(X)
        X = X[:int(experiment['num_voltage_channels'])]
        step = int(fs / 1000)
        yield np.array([[
            np.amin(X[:, j:min(j + step, X.shape[1] - 1)]),
            np.amax(X[:, j:min(j + step, X.shape[1] - 1)])]
            for j in range(0, X.shape[1], step)])


def create_overview(batch_uuid, experiment_num, with_spikes=True):
    # batch_uuid = '2020-02-06-kvoitiuk'

    batch = load_batch(batch_uuid)

    experiment = load_experiment(batch_uuid, experiment_num)
    index = batch['experiments'].index("{}.json".format(experiment['name']))
    plt.figure(figsize=(15, 5))

    overview = np.concatenate(list(min_max_blocks(experiment, batch_uuid)))

    print('Overview Shape:', overview.shape)

    plt.title("Overview for Batch: {} Experiment: {}".format(batch_uuid, experiment["name"]))
    plt.fill_between(range(0, overview.shape[0]), overview[:, 0], overview[:, 1])

    blocks = load_blocks(batch_uuid, experiment_num, 0)

    if with_spikes:

        spikes = load_spikes(batch_uuid, experiment_num)

        fs = blocks[2]

        step = int(fs / 1000)

        spikes_in_correct_units = spikes / step

        for i in spikes_in_correct_units:
            plt.axvline(i, .1, .2, color='r', linewidth=.8, linestyle='-', alpha=.05)

    plt.show()
    # path = "archive/features/overviews/{}/{}.npy".format(batch["uuid"], experiment["name"])
    # print(path)


# Next 4 fcns are for loading data quickly from the maxwell,
# assigning a path to a local kach dir "./ephys" if batch is synced
# generate and return metadata, h5file, exp_jsons from UUID and possible recording locations
# if theres a dir for the specified uuid, assign local experiment path, otherwise assign s3 experiment path
def fast_batch_path(uuid):
    if os.path.exists("/home/jovyan/Projects/maxwell_analysis/ephys/" + uuid):
        uuid = "/home/jovyan/Projects/maxwell_analysis/ephys/" + uuid
        metadata = json.load(smart_open.open(uuid + 'metadata.json', 'r'))
    else:
        uuid = "s3://braingeneers/ephys/" + uuid
    print(uuid)
    return uuid


# get actual path to recording, not the name of the json from metadata
def paths_2_each_exp(data_dir):
    try:
        objs = s3wrangler.list_objects(data_dir)  # if on s3
    except:
        objs = next(walk(data_dir), (None, None, []))[2]  # if on local dir
    return objs


def connect_kach_dir():
    global maxone_wetai_kach_dir
    maxone_wetai_kach_dir = "/home/jovyan/Projects/maxwell_analysis/ephys/"
    if not os.path.exists(maxone_wetai_kach_dir):
        os.makedirs(maxone_wetai_kach_dir)
    return maxone_wetai_kach_dir


# will download nonexistent batches into the ./ephys dir on the wetAI ephys maxwell analyzer
# Usage. Supply the batch_name for the batch you would like to download.
# If not downloaded into the local kach dir, it will be downloaded to improve loading time
def sync_s3_to_kach(batch_name):
    sync_command = f"aws --endpoint $ENDPOINT_URL s3 sync s3://braingeneers/ephys/" + batch_name + f" /home/jovyan/Projects/maxwell_analysis/ephys/" + batch_name
    os.system(sync_command)


def generate_metadata_hengenlab(dataset_name: str):
    """
    Generates a metadata json and experiment1...experimentN jsons for a hengenlab dataset upload.

    File locations in S3 for hengenlab neural data files:
        s3://braingeneers/ephys/YYYY-MM-DD-e-${DATASET_NAME}/original/data/*.bin

    Contiguous recording periods

    :param dataset_name: the dataset_name as defined in `neuraltoolkit`. Metadata will be pulled from `neuraltoolkit`.
    :return:
    """
    pass  # todo


# --- AXION READER -----------------------------
def from_uint64(all_values):
    """
    FromUint64: Deserializes an entry record from its native 64
    bit format in AxIS files.
    ----------------64 Bits--------------
    | ID (1 Byte) |   Length (7 Bytes)  |
    -------------------------------------
    Note that only the last entry in a file amy have length ==
    (0x00ff ffff ffff  ffff) which denotes an entry that reads to
    the end of the file. These entries have a length field == inf
    when deserialized

    :param all_values:
    :return:
    """

    class EntryRecord:
        def __init__(self, type, length):
            self.type = type
            self.length = length

        LENGTH_MASK_HIGH = np.uint64(int('ffffff', 16))
        LENGTH_MASK_LOW = np.uint64(int('ffffffff', 16))

    return_list = []

    # verify allValues is uint64
    if type(all_values[0]) is not np.uint64:
        print("allValues must be of type uint64")

    # for every record in the list
    for obj in all_values:

        # this is missing a check to make sure the entry record is valid
        # read the upper word (with ID field)
        # have to cast the shift value to uint64 as well
        fid = obj >> np.uint64(64-8)
        # shift right 4 bytes and mask with LENGTH_MASK_HIGH
        f_length = (obj >> np.uint64(64-32)) & EntryRecord.LENGTH_MASK_HIGH  # right 4 bytes

        # start the check to see if this may be a 'read to the end'
        f_is_inf = f_length == EntryRecord.LENGTH_MASK_HIGH
        # shift left 4 bytes to be ANDed with lower word
        f_length = f_length << np.uint64(32)
        f_low_word = obj & EntryRecord.LENGTH_MASK_LOW        # read the lower word
        # finish the check to see if this may be a 'read to the end'
        f_is_inf = f_is_inf & (f_low_word == EntryRecord.LENGTH_MASK_LOW)
        # recombine the upper and lower length portions
        f_length = f_length | f_low_word

        # create record fid and add to list of records
        record = EntryRecord(fid, f_length)
        return_list.append(record)

    return return_list


def generate_metadata_axion(batch_uuid: str, experiment_prefix: str = '', n_threads: int = 16):
    """
    Generates metadata.json raw Axion data files on S3 from a standard UUID. Assumes raw data files are stored in:

        s3://braingeneers/ephys/YYYY-MM-DD-e-[descriptor]/original/experiments/*.raw

    Raises an exception if no data files were found at the expected location.

    All Axion recordings are assumed to be a single experiment.

    Limitations:
     - timestamps are not taken from the original data files, the current time is used.

    :param batch_uuid: standard ephys UUID
    :param experiment_prefix: Experiments are named "A1", "A2", ..., "B1", "B2", etc. If multiple recordings are
        included in a UUID the experiment name can be prefixed, for example "recording1_A1", "recording2_A1"
        for separate recordings. It is suggested to end the prefix with "_" for readability.
    :param n_threads: number of concurrent file reads (useful for parsing many network based files)
    :return: (metadata_json: dict, ephys_experiments: dict) a tuple of two dictionaries which are
        json serializable to metadata.json and experiment1.json.
    """
    metadata_json = {}
    ephys_experiments = OrderedDict()
    current_timestamp = datetime.datetime.fromtimestamp(time.time()).strftime('%Y-%m-%dT%H:%M:%S')

    # construct metadata_json
    metadata_json['issue'] = ''
    metadata_json['notes'] = ''
    metadata_json['timestamp'] = current_timestamp
    metadata_json['uuid'] = batch_uuid

    # list raw data files at batch_uuid
    list_of_raw_data_files = sorted(s3wrangler.list_objects(
        path=f's3://braingeneers/ephys/{batch_uuid}/original/data/',
        suffix='.raw',
    ))
    if len(list_of_raw_data_files) == 0:
        raise FileNotFoundError(f'No raw data files found at s3://braingeneers/ephys/{batch_uuid}/original/data/*.raw')

    with ThreadPoolExecutor(n_threads) as pool:
        metadata_tuples_per_data_file = list(pool.map(_axion_generate_per_block_metadata, list_of_raw_data_files))

    for metadata_tuple, raw_data_file in zip(metadata_tuples_per_data_file, list_of_raw_data_files):
        data_start = metadata_tuple[0]
        data_length_bytes = metadata_tuple[1]
        num_channels = metadata_tuple[2]
        corrected_map = metadata_tuple[3]
        sampling_frequency = metadata_tuple[4]
        voltage_scale = metadata_tuple[5]
        plate_layout_row_col = metadata_tuple[6]
        electrode_layout_row_col = metadata_tuple[7]

        # the same map & experiment data comes from every file in a recording so some of these operations are redundant
        for well_row in range(plate_layout_row_col[0]):
            for well_col in range(plate_layout_row_col[1]):
                # Produces: A1, A2, ..., B1, B2, ... etc. Prepends experiment_prefix
                well_name = experiment_prefix + chr(well_row + ord('A')) + str(well_col + 1)
                n_channels_per_well = int(np.prod(electrode_layout_row_col))
                well_index = well_row * plate_layout_row_col[1] + well_col

                metadata_json[f'{experiment_prefix}axion_per_well_channel_map'] = corrected_map

                assert data_length_bytes % num_channels % 2 == 0, \
                    f'Encountered an unexpected data_length of {data_length_bytes} ' \
                    f'which is not evenly divisible by {num_channels} channels'

                data_length = data_length_bytes // num_channels // 2

                experiment = ephys_experiments.setdefault(well_name, {})
                experiment['name'] = well_name
                experiment['hardware'] = 'Axion BioSystems'
                experiment['notes'] = ''
                experiment['num_channels'] = num_channels
                experiment['num_current_input_channels'] = 0
                experiment['num_voltage_channels'] = num_channels
                experiment['offset'] = 0
                experiment['sample_rate'] = int(sampling_frequency)
                experiment['voltage_scaling_factor'] = float(voltage_scale)
                experiment['timestamp'] = current_timestamp
                experiment['units'] = '\u00b5V'
                experiment['version'] = '1.0.0'
                experiment['axion_plate_layout_row_col'] = plate_layout_row_col
                experiment['axion_electrode_layout_row_col'] = electrode_layout_row_col
                experiment['axion_channel_offset'] = well_index * n_channels_per_well

                block = dict()
                block['num_frames'] = data_length
                block['path'] = os.path.basename(raw_data_file)
                block['timestamp'] = current_timestamp
                block['axion_data_start_position'] = data_start
                block['axion_channel_map_key'] = f'{experiment_prefix}axion_per_well_channel_map'

                experiment.setdefault('blocks', [])
                experiment['blocks'].append(block)

    metadata_json['ephys_experiments'] = list(ephys_experiments.values())

    return metadata_json


def _axion_generate_per_block_metadata(filename: str):
    """
    Internal function

    Generates the information necessary to create a metadata file for an Axion dataset.
    This function should only be called when uploading the dataset to Axion, under normal
    circumstances the metadata file is generated once at upload time and stored on S3.

    :param filename: S3 or local axion raw data file, example:
        "s3://braingeneers/ephys/2020-07-06-e-MGK-76-2614-Wash/raw/H28126_WK27_010320_Cohort_202000706_Wash(214).raw"
    :return: start of data position in file, length of data section, number of channels,
        mapping to correctly rearrange columns, sampling frequency, voltage scaling factor
    """
    ChannelData = namedtuple('ChannelData', 'wCol wRow eCol eRow')

    with smart_open.open(filename, 'rb') as fid:

        # replace frombuffer with 1 seek
        fid.seek(26, 0)

        # mark start for entries and get record list
        buff = fid.read(8 * 124)  # replace two read calls below with this one
        # buff = fid.read(8)
        entries_start = np.frombuffer(buff[:8], dtype=np.uint64, count=1)
        # buff = fid.read(8 * 123)
        entry_slots = np.frombuffer(buff[8:], dtype=np.uint64, count=123)
        record_list = from_uint64(entry_slots)

        # % Start Reading Entries
        fid.seek(entries_start[0], 0)
        channel_map = []
        corrected_map = []

        # retrieve metadata from records
        for obj in record_list:  # order is 1, 2, 7, 4, 6 - 6
            if obj.type == 1:
                start = fid.tell()
                fid.seek(start + int(obj.length.item()), 0)

            # map column correction
            elif obj.type == 2:
                start = fid.tell()
                fid.seek(4, 1)

                buff = fid.read(4)
                num_channels = int(np.frombuffer(buff, dtype=np.uint32, count=1))

                # determine the column ordering characteristics
                # single read all channels, replaces read+seek calls commented below
                buff = fid.read(8 * num_channels)
                for i in range(num_channels):
                    buff_ix = i * 8
                    tw_col = np.frombuffer(buff[buff_ix + 0:buff_ix + 1], dtype=np.uint8, count=1)
                    tw_row = np.frombuffer(buff[buff_ix + 1:buff_ix + 2], dtype=np.uint8, count=1)
                    te_col = np.frombuffer(buff[buff_ix + 2:buff_ix + 3], dtype=np.uint8, count=1)
                    te_row = np.frombuffer(buff[buff_ix + 3:buff_ix + 4], dtype=np.uint8, count=1)

                    channel_map_node = ChannelData(int(tw_col), int(tw_row), int(te_col), int(te_row))
                    channel_map.append(channel_map_node)
                    plate_layout_row_col = (max(c.wRow for c in channel_map), max(c.wCol for c in channel_map))
                    n_wells = int(np.product(plate_layout_row_col))
                    electrode_layout_row_col = (max(c.eRow for c in channel_map), max(c.eCol for c in channel_map))

                for i in range(n_wells):
                    mini_map = [None] * int((num_channels / n_wells))
                    corrected_map.append(mini_map)

                # well = (row, col)
                # A1 = (1,1) 1
                # A2 = (1,2) 2
                # A3 = (1,3) 3
                # B1 = (2,1) 4
                # B2 = (2,2) 5
                # B3 = (2,3) 6
                # determine what well the data is corresponding to
                for idx, item in enumerate(channel_map):
                    well = ((item.wRow - 1) * plate_layout_row_col[1]) + (item.wCol - 1)

                    # well = None
                    # if item.wRow == 1 and item.wCol == 1:
                    #     well = 0
                    # elif item.wRow == 1 and item.wCol == 2:
                    #     well = 1
                    # elif item.wRow == 1 and item.wCol == 3:
                    #     well = 2
                    # elif item.wRow == 2 and item.wCol == 1:
                    #     well = 3
                    # elif item.wRow == 2 and item.wCol == 2:
                    #     well = 4
                    # elif item.wRow == 2 and item.wCol == 3:
                    #     well = 5

                    # need electrode layout in rows and columns
                    corrected_idx = ((item.eRow - 1) * electrode_layout_row_col[0]) + (item.eCol - 1)
                    assert corrected_idx is not None and well is not None and isinstance(corrected_idx, int)
                    corrected_map[well][corrected_idx] = idx

                fid.seek(start + int(obj.length.item()), 0)
                if fid.tell() != start + obj.length:
                    print('Unexpected Channel array length')

            elif obj.type == 3:
                continue

            elif obj.type == 4:
                start = fid.tell()
                data_start = fid.tell()
                fid.seek(start + int(obj.length.item()), 0)
                data_length = int(obj.length.item())

            elif obj.type == 5:
                continue

            elif obj.type == 6:
                continue

            elif obj.type == 7:
                start = fid.tell()
                fid.seek(8, 1)

                # sampling frequency
                buff = fid.read(8)
                sampling_frequency = np.frombuffer(buff, dtype=np.double, count=1)

                # voltage scale
                buff = fid.read(8)
                voltage_scale = np.frombuffer(buff, dtype=np.double, count=1)

                fid.seek(start + int(obj.length.item()), 0)

    return data_start, data_length, num_channels, corrected_map, sampling_frequency, voltage_scale, \
        plate_layout_row_col, electrode_layout_row_col


def _axion_get_data(file_name, file_data_start_position,
                    sample_offset, sample_length,
                    num_channels, corrected_map):
    """
    :param file_name: file name
    :param file_data_start_position: data start position in file as returned by metadata
    :param sample_offset: number of frames to skip from beginning of file
    :param sample_length: length of data section in frames (agnostic of channel count)
    :param num_channels:
    :param corrected_map: mapping to correctly rearrange columns
    :param well_layout: row, col of well layout
    :param electrode_layout: row, col of electrode layout
    :return:
    """
    with smart_open.open(file_name, 'rb') as fid:
        # --- GET DATA ---
        total_num_samples = sample_length * num_channels

        fid.seek(file_data_start_position, io.SEEK_SET)
        fid.seek(2 * num_channels * sample_offset, io.SEEK_CUR)
        buff = fid.read(2 * int(total_num_samples))
        temp_raw_data = np.frombuffer(buff, dtype=np.int16, count=int(total_num_samples))

        f_remainder_count = len(temp_raw_data) % num_channels
        if f_remainder_count > 0:
            raise AttributeError(f'Wrong number of samples for {num_channels} channels')

        temp_raw_data_reshaped = np.reshape(temp_raw_data, (num_channels, -1), order='F')
        final_raw_data_reshaped = temp_raw_data_reshaped[list(itertools.chain(*corrected_map))]

        # # print(temp_raw_data_reshaped.shape)
        # final_raw_data_reshaped = temp_raw_data_reshaped.copy()
        #
        # # reformatting the data to match the data map
        # # variable is called correctedMap
        # for wellIdx, well in enumerate(corrected_map):
        #     for colIdx, column in enumerate(well):
        #         final_idx = wellIdx * 64 + colIdx  # todo calc 64 from electrode layout
        #         final_raw_data_reshaped[final_idx] = temp_raw_data_reshaped[column]

        # A1 = (1,1) 0-63
        # A2 = (1,2) 64-127
        # A3 = (1,3) 128-191
        # B1 = (2,1) 192-255
        # B2 = (2,2) 256-319
        # B3 = (2,3) 320-383
        return final_raw_data_reshaped


# class IndexedList(list):
#     """
#     A variant of OrderedDict indexable by index (int) or name (str).
#     This class forces ints to represent index by location, else index by name/object.
#     Example usages:
#         metadata['ephys_experiments']['experiment0']    # index by name (must use str type)
#         metadata['ephys_experiments'][0]                # index by location (must use int type)
#     """
#
#     def __init__(self, original_list: list, key: callable):
#         self.keys_ordered = [key(v) for v in original_list]
#         self.dict = {key(v): v for v in original_list}
#         super().__init__()
#
#     def __getitem__(self, key):
#         print(key)
#         if isinstance(key, int):
#             return self.dict[self.keys_ordered[key]]
#         elif isinstance(key, str):
#             return self.dict[key]
#         else:
#             raise KeyError(f'Key must be type int (index by location) or str (index by name), got type: {type(key)}')
#
#     def __iter__(self) -> Iterator:
#         def g():
#             for k in self.keys_ordered:
#                 yield self.dict[k]
#
#         return g()
#
#     def __hash__(self):
#         return self.dict.__hash__()
#
#     def __eq__(self, other):
#         return isinstance(other, IndexedList) and self.dict.__eq__(other.dict)
#
#     def __add__(self, value):
#         self.keys_ordered.append(value)
#         self.dict[value] = value<|MERGE_RESOLUTION|>--- conflicted
+++ resolved
@@ -98,7 +98,7 @@
         metadata_json = load_metadata('2020-03-10-e-128silicon-mouse-p35')
 
     :param batch_uuid: Dataset UUID, example: 2020-03-10-e-128silicon-mouse-p35
-    :return: A single dict containing the contents of metadata.json. See wiki for further documentation: 
+    :return: A single dict containing the contents of metadata.json. See wiki for further documentation:
         https://github.com/braingeneers/wiki/blob/main/shared/organizing-data.md
     """
     base_path = 's3://braingeneers/' \
@@ -396,49 +396,12 @@
     return X, t, fs
 
 
-<<<<<<< HEAD
-def load_data(batch_uuid, experiment_num, start=0, length=-1, channels=None):
-=======
 def load_data(metadata: dict, experiment: Union[str, int], offset: int = 0, length: int = None,
               channels: Union[List[int], int] = None):
->>>>>>> 2086a4d4
     """
     This function loads arbitrarily specified amounts of data from an experiment for Axion, Intan, Raspi, and Maxwell.
     As a note, the user MUST provide the offset (offset) and the length of frames to take. This function reads
     across as many blocks as the length specifies.
-<<<<<<< HEAD
-    :param batch_uuid: str
-        UUID of batch of experiments within the Braingeneers's archive
-    :param experiment_num: int
-        Which experiment in the batch to load.
-    :param channels: list of int
-        Channels of interest to obtain data from (default None)
-    :param start: int
-        Starting datapoint of interest
-    :param length: int
-        Range indicator of number of datapoints to take (default -1 meaning all datapoints)
-    :return:
-    dataset: nparray
-        Array of chosen datapoints.
-    """
-    metadata = load_experiment(batch_uuid, experiment_num)
-
-    # hand off to correct load_data helper
-    if "hardware" in metadata:
-        if "Raspi" in metadata["hardware"]:
-            dataset = load_data_raspi(metadata, batch_uuid, experiment_num, start, length)
-        elif "Axion" in metadata["hardware"]:
-            dataset = load_data_axion(metadata, batch_uuid, experiment_num, start, length)
-        elif "Intan" in metadata["hardware"]:
-            dataset = load_data_intan(metadata, batch_uuid, experiment_num, start, length)
-        elif "Maxwell" in metadata["hardware"]:
-            dataset = load_data_maxwell(metadata, batch_uuid, experiment_num, channels, start,
-                                                        length)
-        else:
-            raise Exception('hardware field in metadata.json must contain keyword Axion, Raspi, Intan, or Maxwell')
-    else:  # assume intan
-        dataset = load_data_intan(metadata, batch_uuid, experiment_num, offset, length)
-=======
 
     :param metadata: result of load_metadata, dict
     :param experiment: Which experiment in the batch to load, by name (string) or index location (int),
@@ -473,7 +436,6 @@
         data = load_data_hengenlab(metadata, batch_uuid, experiment_name, channels, offset, length)  # todo
     else:
         raise AttributeError(f'Metadata file contains invalid hardware field: {metadata["hardware"]}')
->>>>>>> 2086a4d4
 
     return data
 
