--- conflicted
+++ resolved
@@ -534,8 +534,8 @@
         #dataset_size = sum([block['num_frames'] for block in metadata['ephys_experiments'][experiment]['blocks']])
         experiment_ix = experiment
     dataset_size = sum([block['num_frames'] for block in metadata['ephys_experiments'][experiment_ix]['blocks']])
-    
-    
+
+
     if offset + length > dataset_size:
         raise IndexError(
             f'Dataset size is {dataset_size}, but parameters offset + length '
@@ -741,16 +741,6 @@
     #             length -= metadata['ephys_experiments'][experiment_ix]['blocks'][index]['num_frames'] / metadata['ephys_experiments'][experiment_ix]['num_channels']
     #             end_block = len(metadata['ephys_experiments'][experiment_ix]['blocks'])
     # assert end_block < len(metadata['ephys_experiments'][experiment_ix]['blocks'])
-        # need to check how many blocks there are in a given place
-        # if len(metadata['ephys_experiments'][experiment_ix]['blocks']) > 1:
-        #     for index in range(start_block, len(metadata['ephys_experiments'][experiment_ix]['blocks'])):
-        #         if (start + length) < metadata['ephys_experiments'][experiment_ix]['blocks'][index]['num_frames'] / metadata['ephys_experiments'][experiment_ix]['num_channels']:
-        #             end_block = index
-        #             break
-        #         else:
-        #             length -= metadata['ephys_experiments'][experiment_ix]['blocks'][index]['num_frames'] / metadata['ephys_experiments'][experiment_ix]['num_channels']
-        #             end_block = len(metadata['ephys_experiments'][experiment_ix]['blocks'])
-    # assert end_block < len(metadata['ephys_experiments'][experiment_name]['blocks'])
     # now, with the starting block, ending block, and frames to take, take those frames and put into nparray.
     # open file
     with smart_open.open(datafile, 'rb') as file:
@@ -903,14 +893,6 @@
         Used in place of the dict to load the stim data
     :return: dataframe of stim logs
     '''
-<<<<<<< HEAD
-    exp_path = metadata_ephys_exp['blocks'][0]['path']
-    # This is gross, we have to split off the .raw.h5, requiring 2 splits
-    exp_stem = os.path.splitext(posixpath.basename(exp_path))[0]
-    exp_stem = os.path.splitext(exp_stem)[0]
-    exp_stim_log = exp_stem + 'log.csv'
-    DATA_PATH = 'original/data/'
-=======
     if metadata_ephys_exp is not None:
         exp_path = metadata_ephys_exp['blocks'][0]['path']
         # This is gross, we have to split off the .raw.h5, requiring 2 splits
@@ -919,9 +901,8 @@
     elif experiment_stem is not None:
         exp_stem = experiment_stem
 
-    exp_stim_log = exp_stem + 'log.csv' 
+    exp_stim_log = exp_stem + 'log.csv'
     DATA_PATH = 'original/log/'
->>>>>>> 2cdfe55c
 
 
     stim_path = posixpath.join(get_basepath(), 'ephys', uuid, DATA_PATH,
