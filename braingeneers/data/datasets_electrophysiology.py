import os
import json
import requests
import matplotlib.pyplot as plt
import numpy as np
import shutil
import h5py
import braingeneers.utils.smart_open_braingeneers as smart_open
from os import walk
from deprecated import deprecated
from collections import namedtuple
import datetime
import time
from braingeneers.utils import s3wrangler
from braingeneers.utils.data_access_objects import SpikeData, ThresholdedSpikeData
from concurrent.futures import ThreadPoolExecutor
from typing import List, Tuple, Union, Iterable, Iterator
import io
import braingeneers
from collections import OrderedDict
import sortedcontainers
import itertools
import posixpath
import zipfile
import pandas as pd


# todo implement hengenlab metadata generator
# todo implement load_data for hengenlab
# todo update existing datasets metadata json files on S3


def get_basepath():
    """ For S3 or local file access, this returns either s3://braingeneers or the local path up to ephys/UUID/... """
    basepath = 's3://braingeneers' if braingeneers.get_default_endpoint().startswith('http') \
        else braingeneers.get_default_endpoint()
    return basepath


@deprecated('Will be removed in the future, use braingeneers.utils.smart_open_braingeneers instead')
def get_archive_path():
    """/public/groups/braingeneers/ephys  Return path to archive on the GI public server """
    return os.getenv("BRAINGENEERS_ARCHIVE_PATH", "/public/groups/braingeneers/ephys")


@deprecated('Will be removed in the future, use braingeneers.utils.smart_open_braingeneers instead')
def get_archive_url():
    """  https://s3.nautilus.optiputer.net/braingeneers/ephys     Return URL to archive on PRP """
    return "{}/ephys".format(os.getenv("BRAINGENEERS_ARCHIVE_URL", "s3://braingeneers"))


@deprecated('Use load_metadata(batch_uuid, experiment_nums) instead.')
def load_batch(batch_uuid):
    """
    Load the metadata for a batch of experiments and return as a dict
    Parameters
    ----------
    batch_uuid : str
        UUID of batch of experiments within the Braingeneer's archive'
        Example: 2019-02-15, or d820d4a6-f59a-4565-bcd1-6469228e8e64
    """
    try:
        full_path = "{}/{}/metadata.json".format(get_archive_path(), batch_uuid)
        if not os.path.exists(full_path):
            full_path = "{}/{}/metadata.json".format(get_archive_url(), batch_uuid)

        with smart_open.open(full_path, "r") as f:
            return json.load(f)
    except OSError:
        raise OSError('Are you sure ' + batch_uuid + ' is the right uuid?')


@deprecated('Use load_metadata(batch_uuid, experiment_nums) instead.')
def load_experiment(batch_uuid, experiment_num):
    """
    Load metadata from PRP S3 for a single experiment
    Parameters
    ----------
    batch_uuid : str
        UUID of batch of experiments within the Braingeneer's archive'
    experiment_num : int
        Which experiment in the batch to load
    Returns
    -------
    metadata : dict
        All of the metadata associated with this experiment
    """
    batch = load_batch(batch_uuid)
    try:
        exp_full_path = "{}/{}/original/{}".format(get_archive_path(), batch_uuid, batch['experiments'][experiment_num])
        if not os.path.exists(exp_full_path):
            exp_full_path = "{}/{}/original/{}".format(get_archive_url(), batch_uuid,
                                                       batch['experiments'][experiment_num])

        with smart_open.open(exp_full_path, "r") as f:
            return json.load(f)
    except OSError:
        raise OSError('Are you sure experiment number ' + str(experiment_num) + ' exists?')


def load_metadata(batch_uuid: str) -> dict:
    """
    Loads the batch UUID metadata.

    Metadata structure documentation:
        https://github.com/braingeneers/wiki/blob/main/shared/organizing-data.md#metadata-json-file

    Example usage:
        metadata_json = load_metadata('2020-03-10-e-128silicon-mouse-p35')

    :param batch_uuid: Dataset UUID, example: 2020-03-10-e-128silicon-mouse-p35
    :return: A single dict containing the contents of metadata.json. See wiki for further documentation: 
        https://github.com/braingeneers/wiki/blob/main/shared/organizing-data.md
    """
    base_path = 's3://braingeneers/' \
        if braingeneers.get_default_endpoint().startswith('http') \
        else braingeneers.get_default_endpoint()

    metadata_full_path = posixpath.join(base_path, 'ephys', batch_uuid, 'metadata.json')
    with smart_open.open(metadata_full_path, 'r') as f:
        metadata = json.load(f)

    # make 'ephys_experiments' a sorted dict indexable by experiment name if the key exists
    if 'ephys_experiments' in metadata:
        metadata['ephys_experiments'] = {e['name']: e for e in metadata['ephys_experiments']}

    return metadata


@deprecated(reason='Deprecated as a result of deprecating load_blocks, use load_data')
def load_files_raspi(metadata, batch_uuid, experiment_num, start, stop):
    """
    Load signal blocks of data from a single experiment
    Parameters
    ----------
    batch_uuid : str
        UUID of batch of experiments within the Braingeneers archive
    experiment_num : int
        Which experiment in the batch to load
    start : int, optional
        First rhd data block to return
    stop : int, optional
        Last-1 rhd data block to return
    Returns
    -------
    X : ndarray
        Numpy matrix of shape frames, channels
    t : ndarray
        Numpy array with time in milliseconds for each frame
    fs : float
        Sample rate in Hz
    """

    def _load_path(path):
        with open(path, "rb") as f:
            # f.seek(8, os.SEEK_SET)
            return np.fromfile(f, dtype='>i2', count=-1, offset=int(metadata['offset'] / 32))

    def _load_url(url):
        with np.DataSource(None).open(url, "rb") as f:
            # f.seek(8, os.SEEK_SET)
            return np.fromfile(f, dtype='>i2', count=-1, offset=int(metadata['offset'] / 32))

    print("Loading file Raspi... start:", start, " stop:", stop)
    # Load all the raw files into a single matrix
    if os.path.exists("{}/{}/derived/".format(get_archive_path(), batch_uuid)):
        # Load from local archive
        # filename = "{}/{}/derived/{}".format(get_archive_path(), batch_uuid, metadata["blocks"][0]["path"])
        # raw_data = np.fromfile(filename, dtype='>i2', count=-1, offset=metadata['offset']/32)
        raw_data = np.concatenate([
            _load_path("{}/{}/derived/{}".format(get_archive_path(), batch_uuid, s["path"]))
            for s in metadata["blocks"][start:stop]], axis=0)
    else:
        # Load from PRP S3
        # url = "{}/{}/derived/{}".format(get_archive_url(), batch_uuid, metadata["blocks"][0]["path"])
        # with np.DataSource(None).open(url, "rb") as f:
        #        raw_data = np.fromfile(f, dtype='>i2', count=-1, offset=metadata['offset']/32)
        raw_data = np.concatenate([
            _load_url("{}/{}/derived/{}".format(get_archive_url(), batch_uuid, s["path"]))
            for s in metadata["blocks"][start:stop]], axis=0)

    # throw away last partial frame
    max_index = (len(raw_data) // metadata["num_channels"]) * metadata["num_channels"]
    raw_data = raw_data[:max_index]

    # scale the data
    if "scaler" in metadata:
        scale = metadata["scaler"]  # legacy
    else:
        scale = metadata["voltage_scaling_factor"]
    uV_data = raw_data * scale

    # shape data into (frames, channels) (x, y)
    X = np.reshape(uV_data, (-1, metadata["num_channels"]), order="C")

    # S ampling rate
    fs = metadata["sample_rate"]  # Hz

    # Time
    T = (1.0 / fs) * 1000  # ms (given fs in Hz)
    start_t = 0
    end_t = start_t + (T * X.shape[0])
    t = np.linspace(start_t, end_t, X.shape[0], endpoint=False)  # MILISECOND_TIMESCALE
    assert t.shape[0] == X.shape[0]

    return X, t, fs


@deprecated(reason='Deprecated as a result of deprecating load_blocks, use load_data')
def load_files_intan(metadata, batch_uuid, experiment_num, start, stop):
    """
    Load signal blocks of data from a single experiment
    Parameters
    ----------
    batch_uuid : str
        UUID of batch of experiments within the Braingeneer's archive'
    experiment_num : int
        Which experiment in the batch to load
    start : int, optional
        First rhd data block to return
    stop : int, optional
        Last-1 rhd data block to return
    Returns
    -------
    X : ndarray
        Numpy matrix of shape frames, channels
    t : ndarray
        Numpy array with time in milliseconds for each frame
    fs : float
        Sample rate in Hz
    """

    def _load_path(path):
        with open(path, "rb") as f:
            f.seek(8, os.SEEK_SET)
            return np.fromfile(f, dtype=np.int16)

    def _load_url(url):
        with np.DataSource(None).open(url, "rb") as f:
            f.seek(8, os.SEEK_SET)
            return np.fromfile(f, dtype=np.int16)

    print("Loading file Intan... start:", start, " stop:", stop)
    # Load all the raw files into a single matrix
    if os.path.exists("{}/{}/derived/".format(get_archive_path(), batch_uuid)):
        # Load from local archive
        raw = np.concatenate([
            _load_path("{}/{}/derived/{}".format(get_archive_path(), batch_uuid, s["path"]))
            for s in metadata["blocks"][start:stop]], axis=0)
    else:
        # Load from PRP S3
        raw = np.concatenate([
            _load_url("{}/{}/derived/{}".format(get_archive_url(), batch_uuid, s["path"]))
            for s in metadata["blocks"][start:stop]], axis=0)
        print('Just ignore all the stuff in the pink rectangle.')

    # Get scale value for data from new or legacy format
    if "scaler" in metadata:
        scale = metadata["scaler"]  # legacy
    else:
        scale = metadata["voltage_scaling_factor"]

    # Reshape interpreting as row major
    X = raw.reshape((-1, metadata["num_channels"]), order="C")
    # Convert from the raw uint16 into float "units" via "offset" and "scale"
    X = np.multiply(scale, (X.astype(np.float32) - metadata["offset"]))

    # Extract sample rate for first channel and construct a time axis in ms
    fs = metadata["sample_rate"]

    start_t = (1000 / fs) * sum([s["num_frames"] for s in metadata["blocks"][0:start]])
    end_t = (1000 / fs) * sum([s["num_frames"] for s in metadata["blocks"][0:stop]])
    t = np.linspace(start_t, end_t, X.shape[0], endpoint=False)
    assert t.shape[0] == X.shape[0]

    return X, t, fs


@deprecated(reason='Deprecated as a result of deprecating load_blocks, use load_data')
def load_files_maxwell(metadata, batch_uuid, experiment_num, channels, start, stop):
    """
        Load signal blocks of data from a single experiment
        Parameters
        ----------
        metadata : json object
            Holds the json that details a specific experiment.
        batch_uuid : str
            UUID of batch of experiments within the Braingeneer's archive'
        channels : list of int
            List of picked channels
        start : int, optional
            First rhd data block to return
        stop : int, optional
            Last-1 rhd data block to return
        f_start : int
            starting frame to take data from (default 0)
        f_end : int
            ending frame to take data from (default None)
        Returns
        -------
        X : ndarray
            Numpy matrix of shape frames, channels
        t : ndarray
            Numpy array with time in milliseconds for each frame
        fs : float
            Sample rate in Hz
        """
    # show what's happening first
    print("Loading file Maxwell... start:", start, " stop:", stop)

    # as a note, load_experiment must have run successfully for execution to get here.
    # the json is stored in metadata, which was passed in already.
    # for robustness, maybe show all the h5 files present so it can be picked?
    # make sure start/stop have a non-None value

    # should this whole process be in a loop to get every file?

    # get name of experiment
    filename = metadata['blocks'][0]['path'].split('/')[-1]
    # datafile is the data we're interested in
    datafile = '{}/{}/original/data/{}'.format(get_archive_url(), batch_uuid, filename)

    # ask David Parks about this part, and if it should be edited throughout
    if "scaler" in metadata:
        scale = metadata["scaler"]  # legacy
    else:
        scale = metadata["voltage_scaling_factor"]

    with smart_open.open(datafile, 'rb') as file:
        with h5py.File(file, 'r', libver='latest', rdcc_nbytes=2 ** 25) as h5file:
            print("Keys: %s" % h5file.keys())
            print(h5file['sig'].shape)
            # know that there are 1028 channels which all record and make 'num_frames'
            # thus, cannot use the values passed in for start and stop because they're indicating blocks. it would conflict
            # with the assert
            sig = h5file['sig']
            # if stop is unset, have it be the end of all the blocks
            if stop is None:
                stop = len(metadata['blocks'])
            # if channels has values, pick only those.
            if channels is not None:
                data = sig[channels, :]
            # otherwise, pick them all
            else:
                data = sig[:, :]

    X = np.transpose(data)
    X = np.multiply(scale, X.astype(np.float32))

    fs = metadata["sample_rate"]

    # to get time in milliseconds for each frame, it would just be total num_frames / channel number / sampling rate

    start_t = (1000 / fs) * sum([s["num_frames"] for s in metadata["blocks"][0:start]])
    print('start_t: ', start_t)
    end_t = (1000 / fs) * sum([s["num_frames"] for s in metadata["blocks"][0:stop]])
    print('end_t: ', end_t)
    t = np.linspace(start_t, end_t, X.shape[0], endpoint=False)

    return X, t, fs


@deprecated(reason='Use load_data function instead.')
def load_blocks(batch_uuid, experiment_num, channels=None, start=0, stop=None):
    """
    Load signal blocks of data from a single experiment for Axion, Intan, Raspi, and Maxwell
    Parameters
    ----------
    batch_uuid : str
        UUID of batch of experiments within the Braingeneer's archive'
    experiment_num : int
        Which experiment in the batch to load
    channels : list of ints
        A list of channel numbers to return
    start : int, optional
        First rhd data block to return
    stop : int, optional
        Last-1 rhd data block to return
    Returns
    -------
    X : ndarray
        Numpy matrix of shape frames, channels. Raw electrical voltages being measured.
    t : ndarray
        Numpy array with timestamps in milliseconds for each frame.
    fs : float
        Sample rate in Hz. How quickly the samples are taken.
    """
    metadata = load_experiment(batch_uuid, experiment_num)
    assert start >= 0 and start < len(metadata["blocks"])
    assert not stop or stop >= 0 and stop <= len(metadata["blocks"])
    assert not stop or stop > start
    # if channels is 'None', return all channels
    if ("hardware" in metadata):
        if ("Raspi" in metadata["hardware"]):
            X, t, fs = load_files_raspi(metadata, batch_uuid, experiment_num, start, stop)
        elif ("Axion" in metadata["hardware"]):
            X, t, fs = load_files_axion(metadata, batch_uuid, experiment_num, start, stop)
        elif ("Intan" in metadata["hardware"]):
            X, t, fs = load_files_intan(metadata, batch_uuid, experiment_num, start, stop)
        elif ("Maxwell" in metadata["hardware"]):
            X, t, fs = load_files_maxwell(metadata, batch_uuid, experiment_num, channels, start, stop)
        else:
            raise Exception('hardware field in metadata.json must contain keyword Axion, Raspi, Intan, or Maxwell')
    else:  # assume intan
        X, t, fs = load_files_intan(metadata, batch_uuid, experiment_num, start, stop)

    return X, t, fs


def load_data(metadata: dict, experiment: Union[str, int], offset: int = 0, length: int = None,
              channels: Union[List[int], int] = None, parallelism: (str, int) = 'auto'):
    """
    This function loads arbitrarily specified amounts of data from an experiment for Axion, Intan, Raspi, and Maxwell.
    As a note, the user MUST provide the offset (offset) and the length of frames to take. This function reads
    across as many blocks as the length specifies.

    :param metadata: result of load_metadata, dict
    :param experiment: Which experiment in the batch to load, by name (string) or index location (int),
        examples: "experiment1" or 0
    :param channels: Channels of interest to obtain data from (default None for all channels) list of ints or single int
    :param offset: int Starting datapoint of interest, 0-indexed from start of
        recording across all data files and channels-agnostic
    :param length: int, required, number of data points to return
        (-1 meaning all data points across the full experiment recording)
    :param parallelism: (default == 'auto') to enable parallel read operations only if S3 is the endpoint and the length
        is above a reasonable threshold, using the number of CPUs and length to determine number of threads to use.
        1 or False will disable parallelism and read using only the Main thread/process. Note, if you are reading
        data using a multi-process data loader such as PyTorch then disabling parallelism is recommended.
        2+ will initiate read operations using the specified number of processes (using Python multiprocessing)
    :return: ndarray array of chosen data points in [channels, time] format.
    """
    assert 'uuid' in metadata, \
        'Metadata file is invalid, it does not contain required uuid field.'
    assert 'ephys_experiments' in metadata, \
        'Metadata file is invalid, it does not contain required ephys_experiments field.'
    assert isinstance(experiment, (str, int)), \
        f'Parameter experiment must be an int index or experiment name string. Got: {experiment}'
    assert length is not None, \
        f'Length parameter must be set explicitly, use -1 for the full experiment dataset ' \
        f'(across all files, warning, this can be a very large amount of data)'
    assert parallelism == 'auto', \
        'This feature has not yet been implemented, it is reserved for future use.'
    # if experiment is a number, assume that it's one behind the experiment it's referring to
    # in fact, load_metadata will organize the original metadata by name as key, so need to adjust as such
    if isinstance(experiment, int):
        # change the value to a string
        experiment = f'experiment{experiment + 1}'
    dataset_size = sum([block['num_frames'] for block in metadata['ephys_experiments'][experiment]['blocks']])
    if offset + length > dataset_size:
        raise IndexError(f'Dataset size is {dataset_size}, but parameters offset + length '
                         f'is {offset + length} which exceeds dataset size.')

    experiment_name = list(metadata['ephys_experiments'].keys())[experiment] \
        if isinstance(experiment, int) else experiment
    batch_uuid = metadata['uuid']
    hardware = metadata['ephys_experiments'][experiment_name]['hardware']

    # hand off to appropriate load_data function
    if 'Raspi' in hardware:
        data = load_data_raspi(metadata, batch_uuid, experiment_name, offset, length)  # todo
    elif 'Axion' in hardware:
        data = load_data_axion(metadata, batch_uuid, experiment_name, channels, offset, length)
    elif 'Intan' in hardware:
        data = load_data_intan(metadata, batch_uuid, experiment_name, offset, length)  # todo
    elif 'Maxwell' in hardware:
        data = load_data_maxwell(metadata, batch_uuid, experiment_name, channels, offset, length)
    elif 'Hengenlab' in hardware:
        data = load_data_hengenlab(metadata, batch_uuid, experiment_name, channels, offset, length)  # todo
    else:
        raise AttributeError(f'Metadata file contains invalid hardware field: {metadata["hardware"]}')

    return data


def load_data_raspi(metadata, batch_uuid, experiment_num, offset, length):
    """

    :param metadata:
    :param batch_uuid:
    :param experiment_num:
    :param offset:
    :param length:
    :return:
    """
    raise NotImplementedError


def load_data_axion(metadata: dict, batch_uuid: str, experiment_name: int,
                    channels: Iterable[int], offset: int, length: int):
    """
    Reads from Axion raw data format using Python directly (not going through matlab scripts first).
    Reader originally written by Dylan Yong, updated by David Parks.

    Limitations:
     - Axion reader must read all channels, it then filters those to selected channels after reading all channel data.

    :param metadata: result of load_experiment
    :param batch_uuid: uuid, example: 2020-07-06-e-MGK-76-2614-Wash
    :param experiment_name: experiment name under 'ephys_experiments'
    :param channels: a list of channels
    :param offset: data offset (spans full experiment, across files)
    :param length: data read length in frames (e.g. data points, agnostic of channel count)
    :return: ndarray in (channels, frames) format where channels 0:64 are well A1, 64:128 are well A2, etc.
    """
    data_multi_file = []
    # basepath = 's3://braingeneers' if braingeneers.get_default_endpoint().startswith('http') \
    #     else braingeneers.get_default_endpoint()
    # get subset of files to read from metadata.blocks
    metadata_offsets_cumsum = np.cumsum([
        block['num_frames'] for block in metadata['ephys_experiments'][experiment_name]['blocks']
    ])
    block_ixs_range = np.minimum(
        len(metadata_offsets_cumsum),
        np.searchsorted(metadata_offsets_cumsum, [offset, offset + length - 1], side='right')
    )
    block_ixs = list(range(block_ixs_range[0], block_ixs_range[1] + 1))
    assert len(block_ixs) > 0, \
        f'No data file found starting from offset {offset}, is this past the end of the data file?'

    # this is a back reference which was constructed this way to avoid duplicating the large channel map many times
    channel_map_key = metadata['ephys_experiments'][experiment_name]['blocks'][0]['axion_channel_map_key']

    # perform N read operations accumulating results in data_multi_file
    frame_read_count = 0  # counter to track number of frames read across multiple files
    for block_ix in block_ixs:
        experiment = metadata['ephys_experiments'][experiment_name]
        block = experiment['blocks'][block_ix]
        file_name = block['path']
        full_file_path = posixpath.join(get_basepath(), 'ephys', batch_uuid, 'original', 'data', file_name)
        sample_start = max(0, offset - metadata_offsets_cumsum[block_ix] + block['num_frames'])
        data_length = min(block['num_frames'], length - frame_read_count)
        data_ndarray = _axion_get_data(
            file_name=full_file_path,
            file_data_start_position=block['axion_data_start_position'],
            sample_offset=sample_start,
            sample_length=data_length,
            num_channels=experiment['num_channels'],
            corrected_map=metadata[channel_map_key],
        )

        num_channels_per_well = np.prod(experiment['axion_electrode_layout_row_col'])

        # select channels (None for all channels)
        c = np.array(channels) if isinstance(channels, (Iterable, np.ndarray)) \
            else np.arange(num_channels_per_well) if isinstance(channels, type(None)) \
            else np.array([channels])
        c += experiment['axion_channel_offset']
        data_ndarray_select_channels = data_ndarray[c, :]

        # append data from this block/file to list
        data_multi_file.append(data_ndarray_select_channels)
        frame_read_count += data_ndarray_select_channels.shape[1]

    # concatenate the results and return
    data_concat = np.concatenate(data_multi_file, axis=1)

    # apply scaling factor
    voltage_scaling_factor = metadata['ephys_experiments'][experiment_name]['voltage_scaling_factor']
    data_scaled = data_concat * voltage_scaling_factor

    return data_scaled


def load_data_intan(metadata, batch_uuid, experiment_num, offset, length):
    """

    :param metadata:
    :param batch_uuid:
    :param experiment_num:
    :param offset:
    :param length
    """
    raise NotImplementedError


def load_data_maxwell(metadata, batch_uuid, experiment_name, channels, start, length):
    """
    Loads specified amount of data from one block
    :param metadata: json file
        JSON file containing metadata of experiment
    :param batch_uuid: str
        UUID of batch of experiments within the Braingeneers's archive
    :param experiment_name: str
        Experiment name as a string
    :param channels: list of int
        Channels of interest
    :param start: int
        Starting frame (offset) of the datapoints to use
    :param length: int
        Length of datapoints to take
    :return:
    dataset: nparray
        Dataset of datapoints.
    """
    # TODO: Check the length and see if there are enough blocks to even support it
    # NOTE: Blocks (right now) are worthless to me

    experiment_stem = posixpath.basename(metadata['ephys_experiments'][experiment_name]['blocks'][0]['path'])

    if length == -1:
        print(
            f"Loading file Maxwell, UUID {batch_uuid}, {experiment_name}: {experiment_stem}, frame {start} to end of file....")
    else:
        print(
            f"Loading file Maxwell, UUID {batch_uuid}, {experiment_name}: {experiment_stem}, frame {start} to {start + length}....")
    # get datafile

    filename = metadata['ephys_experiments'][experiment_name]['blocks'][0]['path'].split('/')[-1]
<<<<<<< HEAD
    # TODO: if the file is meant to be local, should account for that and load a local file instead.
    #  Check that startswith() call.
    datafile = '{}/{}/original/data/{}'.format(get_archive_url(), batch_uuid, filename) \
        if braingeneers.get_default_endpoint().startswith('http') \
        else f'{os.getcwd()}/ephys/{batch_uuid}/original/data/{filename}'
=======
    datafile = posixpath.join(get_basepath(), 'ephys', batch_uuid, 'original', 'data', filename)
>>>>>>> a95449e1

    # keep in mind that the range is across all channels. So, num_frames from the metadata is NOT the correct range.
    # Finding the block where the datapoints start
    start_block = 0
    # end_block = len(metadata['blocks']) - 1
    for index in range(len(metadata['ephys_experiments'][experiment_name]['blocks'])):
        # if the offset is lower than the upper range of frames in a block, break out
        if start < metadata['ephys_experiments'][experiment_name]['blocks'][index]['num_frames'] / metadata['ephys_experiments'][experiment_name]['num_channels']:
            start_block = index
            break
        # otherwise, keep finding the block where the offset lies
        else:
            start -= metadata['ephys_experiments'][experiment_name]['blocks'][index]['num_frames'] / metadata['ephys_experiments'][experiment_name]['num_channels']
    # Finding block where the datapoints end
    # metadata['ephys_experiments'][experiment_name]['num_channels']
    # if length is -1, read in all the frames from all blocks
    if length == -1:
        end_block = len(metadata['ephys_experiments'][experiment_name]['blocks']) - 1
        frame_end = 0
        # add up all the frames divided by their channel number
        for block in metadata['ephys_experiments'][experiment_name]['blocks']:
            frame_end += block['num_frames'] / metadata['ephys_experiments'][experiment_name]['num_channels']
        frame_end = int(frame_end)
    else:
        frame_end = start + length
        # need to check how many blocks there are in a given place
        if len(metadata['ephys_experiments'][experiment_name]['blocks']) > 1:
            for index in range(start_block, len(metadata['ephys_experiments'][experiment_name]['blocks'])):
                if (start + length) < metadata['ephys_experiments'][experiment_name]['blocks'][index]['num_frames'] / metadata['ephys_experiments'][experiment_name]['num_channels']:
                    end_block = index
                    break
                else:
                    length -= metadata['ephys_experiments'][experiment_name]['blocks'][index]['num_frames'] / metadata['ephys_experiments'][experiment_name]['num_channels']
                    end_block = len(metadata['ephys_experiments'][experiment_name]['blocks'])
    # assert end_block < len(metadata['ephys_experiments'][experiment_name]['blocks'])
    # now, with the starting block, ending block, and frames to take, take those frames and put into nparray.
    # would have to check that
    # open file
    with smart_open.open(datafile, 'rb') as file:
        with h5py.File(file, 'r', libver='latest', rdcc_nbytes=2 ** 25) as h5file:
            # know that there are 1028 channels which all record and make 'num_frames'
            lsb = np.float32(h5file['settings']['lsb'][0]*1000) #1000 for uv to mv
            
            dataset = h5file['sig']
            if channels is not None:
                sorted_channels = np.sort(channels) 
                undo_sort_channels = np.argsort(np.argsort(channels))
                dataset = dataset[sorted_channels, start:frame_end]
            else:
<<<<<<< HEAD
                dataset = sig[:, start:frame_end]
    dataset = dataset.astype(np.float32)
    print('Dataset loaded.')
=======
                dataset = dataset[:, start:frame_end]
    
    # dataset = (np.array(dataset, dtype=np.float32) - 512.0)*lsb
    #dataset = np.array(dataset)
    # make dataset of chosen frames


    dataset = dataset.astype(np.float32) - 512
    if channels is not None:
        # Unsort data
        dataset = dataset[undo_sort_channels,:]
>>>>>>> a95449e1
    return dataset


def load_data_hengenlab(metadata: dict, batch_uuid: str, experiment_num: int,
                        channels: Iterable[int], offset: int, length: int):
    pass  # todo


def load_mapping_maxwell(uuid:str, metadata_ephys_exp:dict):
    '''
    Loads the mapping of maxwell array from hdf5 file
    
    :param uuid: uuid of the experiment
        UUID of batch of experiments
    :param metadata_ephys_exp: metadata of the experiment for one recording
        This must look like metadata['ephys_experiments']['experiment1']
        from the normal metadata loading function
    :return: mapping of maxwell array as a dataframe
    '''
    exp_path = metadata_ephys_exp['blocks'][0]['path']
    exp_filename = posixpath.basename(exp_path)
    DATA_PATH = 'original/data/'

    file_path = posixpath.join(get_basepath(), 
            'ephys',uuid, DATA_PATH, exp_filename)

    print('Loading mapping from UUID: {}, experiment: {}'.format(uuid, exp_filename))

    with smart_open.open(file_path, 'rb') as f:
        with h5py.File(f, 'r') as h5:
            mapping = np.array(h5['mapping']) #ch, elec, x, y
            mapping = pd.DataFrame(mapping)
    return mapping


def load_stims_maxwell(uuid:str, metadata_ephys_exp:dict):
    '''
    Loads the stim log files for a given experiment.
    
    :param uuid: uuid of the experiment
        UUID of batch of experiments
    :param metadata_ephys_exp: metadata of the experiment for one recording
        This must look like metadata['ephys_experiments']['experiment1']
        from the normal metadata loading function
    :return: dataframe of stim logs
    '''
    exp_path = metadata_ephys_exp['blocks'][0]['path']
    # This is gross, we have to split off the .raw.h5, requiring 2 splits
    exp_stem = os.path.splitext(posixpath.basename(exp_path))[0]
    exp_stem = os.path.splitext(exp_stem)[0]
    exp_stim_log = exp_stem + 'log.csv' 
    DATA_PATH = 'original/data/'


    stim_path = posixpath.join(get_basepath(), 'ephys', uuid, DATA_PATH, 
                                exp_stim_log)
    
    print('Loading stim log from UUID: {}, log: {}'.format(uuid, exp_stim_log))
    try:
        with smart_open.open(stim_path, 'rb') as f:
            # read the csv into dataframe
            df = pd.read_csv(f, header=0)#, index_col=0)
        return df
        
    except FileNotFoundError:
        print(f'\tThere seems to be no stim log file for this experiment! :(')
        return None
    except OSError:
        print(f'\tThere seems to be no stim log file (on s3) for this experiment! :(')
        return None


def compute_milliseconds(num_frames, sampling_rate):
    """

    :param num_frames: int
        Number of frames to convert to milliseconds
    :param sampling_rate: int
        Sampling rate in units of Hz
    :return:
        A string detailing how many ms of recording are there
    """
    return f'{(num_frames / sampling_rate) * 1000} ms of total recording'


def load_phy_s3(batch_uuid: str, dataset_name: str, type='default', fs=20000):
    """
    Load the spike times, channels and templates from phy numpy files after spike sorting.
    :param batch_uuid: the UUID of the dataset.
    :param dataset_name: name of the dataset. Because an UUID can have multiple datasets.
    :param type: 'default' spike sorting output or 'curated' output.
    :param fs: sample rate of MaxWell recording.
    """
    # TODO: update metadata after sorting to allow loading by experiment_id
    base_path = 's3://braingeneers/' \
        if braingeneers.get_default_endpoint().startswith('http') \
        else braingeneers.get_default_endpoint()
    if type == 'curated':
        dataset = dataset_name + '_curated.zip'
    else:
        dataset = dataset_name + '_phy.zip'
    phy_full_path = \
        posixpath.join(base_path, 'ephys', batch_uuid, 'derived/kilosort2', dataset)
    spikeData = read_phy_files(phy_full_path)
    return spikeData

def load_phy_local(path: str):
    """
    Load phy files from a local folder or a zip.
    If the input is a directory, a zip file will be created under the current folder.
    :param path: A folder directory or a file directory.
    :return: a spikeData object.
    """
    if os.path.isfile(path):
        assert path[-3:] == 'zip', "'path' must be a zip file path or a folder path."
        spikeData = read_phy_files(path)
    elif os.path.isdir(path):
        zip_file = shutil.make_archive('phy_files', 'zip', path)
        spikeData = read_phy_files(zip_file)
    return spikeData
    
 
def read_phy_files(path: str, fs=20000):
    """
    :param path: a s3 or local path to a zip of phy files. 
    :return: SpikeData class with a list of spike time lists and neuron_data.
             neuron_data = {new_cluster_id:[channel_id, (chan_pos_x, chan_pos_y), 
                             [chan_template], {channel_id:cluster_templates}]}
    """
    try:
        if path[:2] == 's3' and path[-3:] == 'zip':
            f = smart_open.open(path, 'rb')
        elif os.path.isfile(path) and path[-3:] == 'zip':
            f = path
    except ValueError:
        print("Input must be a zip file path.")
    
    with zipfile.ZipFile(f, 'r') as f_zip:
        assert 'params.py' in f_zip.namelist(), "Wrong spike sorting output."
        if 'cluster_info.tsv' in f_zip.namelist():
            cluster_info = pd.read_csv(f_zip.open('cluster_info.tsv'), sep='\t')
            groups = list(cluster_info['group'])
            cluster_ids = list(cluster_info['cluster_id'])
            ch = list(cluster_info['ch'])
            labeled_clusters = []
            best_channels = []
            for i in range(len(groups)):
                if groups[i] != 'noise':
                    labeled_clusters.append(cluster_ids[i])
                    best_channels.append(ch[i])
            clusters = np.load(f_zip.open('spike_clusters.npy'))
            templates = np.load(f_zip.open('templates.npy')) 
            channels = np.load(f_zip.open('channel_map.npy'))
        else:
            clusters = np.load(f_zip.open('spike_clusters.npy'))
            templates = np.load(f_zip.open('templates.npy'))  
            channels = np.load(f_zip.open('channel_map.npy'))
            labeled_clusters = np.unique(clusters)
            best_channels = [channels[np.argmax(np.ptp(templates[i], axis=0))][0]
                             for i in labeled_clusters]

        spike_templates = np.load(f_zip.open('spike_templates.npy'))
        spike_times = np.load(f_zip.open('spike_times.npy')) / fs * 1e3
        positions = np.load(f_zip.open('channel_positions.npy'))

    if isinstance(channels[0], np.ndarray):
        channels = np.asarray(list(itertools.chain.from_iterable(channels)))
    if isinstance(clusters[0], np.ndarray):
        clusters = list(itertools.chain.from_iterable(clusters))
    if isinstance(spike_times[0], np.ndarray):
        spike_times = list(itertools.chain.from_iterable(spike_times))
    if isinstance(spike_templates[0], np.ndarray):
        spike_templates = np.asarray(list(itertools.chain.from_iterable(spike_templates)))

    df = pd.DataFrame({"clusters": clusters, "spikeTimes": spike_times})
    cluster_spikes = df.groupby("clusters").agg({"spikeTimes": lambda x: list(x)})
    cluster_spikes = cluster_spikes[cluster_spikes.index.isin(labeled_clusters)]
    
    labeled_clusters = np.asarray(labeled_clusters)
    if max(labeled_clusters) >= templates.shape[0]:   # units can be split or merged during curation
        ind = np.where(labeled_clusters >= templates.shape[0])[0]
        for i in ind:
            spike_ids = np.nonzero(np.in1d(clusters, labeled_clusters[i]))[0]
            original_cluster = np.unique((spike_templates[spike_ids]))[0] # to simplify the process,
            # take the first original cluster for the merged clusters because merge happens when
            # two clusters templates are similar
            labeled_clusters[i] = original_cluster
    
    chan_indices = np.searchsorted(channels, best_channels)
    cluster_indices = np.searchsorted(np.unique(spike_templates), labeled_clusters)
    chan_template = templates[cluster_indices, :, chan_indices]

    cluster_templates = []
    for i in cluster_indices:
        nbgh_chans = np.nonzero(templates[i].any(0))[0]
        nbgh_temps = np.transpose(templates[i][:, templates[i].any(0)])
        nbgh_dict = dict(zip(channels[nbgh_chans], nbgh_temps))
        cluster_templates.append(nbgh_dict)

    chan_pos = positions[chan_indices]

    # re-assign cluster id
    new_clusters = np.arange(len(labeled_clusters))
    neuron_data = dict(zip(new_clusters,
                       zip(best_channels, chan_pos, chan_template, cluster_templates)))
    neuron_dict = {0: neuron_data}
    spikedata = SpikeData(list(cluster_spikes["spikeTimes"]),
                                   neuron_data=neuron_dict)
    return spikedata


def load_spikes(batch_uuid, experiment_num):
    batch = load_batch(batch_uuid)
    experiment_name_with_json = batch['experiments'][experiment_num]
    experiment_name = experiment_name_with_json[:-5].rsplit('/', 1)[-1]
    path_of_firings = '/public/groups/braingeneers/ephys/' + batch_uuid + '/nico_spikes/' + experiment_name + '_spikes.npy'
    print(path_of_firings)

    try:
        firings = np.load(path_of_firings)
        spike_times = firings[1]
        return spike_times
    except:
        path_of_firings_on_prp = get_archive_url() + '/' + batch_uuid + '/nico_spikes/' + experiment_name + '_spikes.npy'
        response = requests.get(path_of_firings_on_prp, stream=True)

        with open('firings.npy', 'wb') as fin:
            shutil.copyfileobj(response.raw, fin)

        firings = np.load('firings.npy')
        spikes = firings[1]
        return spikes


def load_firings(batch_uuid, experiment_num, sorting_type):  # sorting type is "ms4" or "klusta" etc
    batch = load_batch(batch_uuid)
    experiment_name_with_json = batch['experiments'][experiment_num]
    experiment_name = experiment_name_with_json[:-5].rsplit('/', 1)[-1]
    if (sorting_type == "ms4"):
        path_of_firings = '/public/groups/braingeneers/ephys/' + batch_uuid + '/nico_spikes/' + experiment_name + '_spikes.npy'
    if (sorting_type == "klusta"):
        path_of_firings = '/public/groups/braingeneers/ephys/' + batch_uuid + '/klusta_spikes/' + experiment_name + '_spikes.npy'
    print(path_of_firings)

    try:
        firings = np.load(path_of_firings)
        return firings
    except:
        if (sorting_type == "ms4"):
            path_of_firings_on_prp = get_archive_url() + '/' + batch_uuid + '/nico_spikes/' + experiment_name + '_spikes.npy'
        if (sorting_type == "klusta"):
            path_of_firings_on_prp = get_archive_url() + '/' + batch_uuid + '/klusta_spikes/' + experiment_name + '_spikes.npy'
        response = requests.get(path_of_firings_on_prp, stream=True)

        with open('firings.npy', 'wb') as fin:
            shutil.copyfileobj(response.raw, fin)

        firings = np.load('firings.npy')
        return firings


def min_max_blocks(experiment, batch_uuid):
    batch = load_batch(batch_uuid)
    index = batch['experiments'].index("{}.json".format(experiment['name']))
    for i in range(len(experiment["blocks"])):
        print("Computing Block: ", str(i))
        X, t, fs = load_blocks(batch_uuid, index, i, i + 1)
        X = np.transpose(X)
        X = X[:int(experiment['num_voltage_channels'])]
        step = int(fs / 1000)
        yield np.array([[
            np.amin(X[:, j:min(j + step, X.shape[1] - 1)]),
            np.amax(X[:, j:min(j + step, X.shape[1] - 1)])]
            for j in range(0, X.shape[1], step)])


def create_overview(batch_uuid, experiment_num, with_spikes=True):
    # batch_uuid = '2020-02-06-kvoitiuk'

    batch = load_batch(batch_uuid)

    experiment = load_experiment(batch_uuid, experiment_num)
    index = batch['experiments'].index("{}.json".format(experiment['name']))
    plt.figure(figsize=(15, 5))

    overview = np.concatenate(list(min_max_blocks(experiment, batch_uuid)))

    print('Overview Shape:', overview.shape)

    plt.title("Overview for Batch: {} Experiment: {}".format(batch_uuid, experiment["name"]))
    plt.fill_between(range(0, overview.shape[0]), overview[:, 0], overview[:, 1])

    blocks = load_blocks(batch_uuid, experiment_num, 0)

    if with_spikes:

        spikes = load_spikes(batch_uuid, experiment_num)

        fs = blocks[2]

        step = int(fs / 1000)

        spikes_in_correct_units = spikes / step

        for i in spikes_in_correct_units:
            plt.axvline(i, .1, .2, color='r', linewidth=.8, linestyle='-', alpha=.05)

    plt.show()
    # path = "archive/features/overviews/{}/{}.npy".format(batch["uuid"], experiment["name"])
    # print(path)


# Next 4 fcns are for loading data quickly from the maxwell,
# assigning a path to a local kach dir "./ephys" if batch is synced
# generate and return metadata, h5file, exp_jsons from UUID and possible recording locations
# if theres a dir for the specified uuid, assign local experiment path, otherwise assign s3 experiment path
def fast_batch_path(uuid):
    if os.path.exists("/home/jovyan/Projects/maxwell_analysis/ephys/" + uuid):
        uuid = "/home/jovyan/Projects/maxwell_analysis/ephys/" + uuid
        metadata = json.load(smart_open.open(uuid + 'metadata.json', 'r'))
    else:
        uuid = "s3://braingeneers/ephys/" + uuid
    print(uuid)
    return uuid


# get actual path to recording, not the name of the json from metadata
def paths_2_each_exp(data_dir):
    try:
        objs = s3wrangler.list_objects(data_dir)  # if on s3
    except:
        objs = next(walk(data_dir), (None, None, []))[2]  # if on local dir
    return objs


def connect_kach_dir():
    global maxone_wetai_kach_dir
    maxone_wetai_kach_dir = "/home/jovyan/Projects/maxwell_analysis/ephys/"
    if not os.path.exists(maxone_wetai_kach_dir):
        os.makedirs(maxone_wetai_kach_dir)
    return maxone_wetai_kach_dir


# will download nonexistent batches into the ./ephys dir on the wetAI ephys maxwell analyzer
# Usage. Supply the batch_name for the batch you would like to download.
# If not downloaded into the local kach dir, it will be downloaded to improve loading time
def sync_s3_to_kach(batch_name):
    sync_command = f"aws --endpoint $ENDPOINT_URL s3 sync s3://braingeneers/ephys/" + batch_name + f" /home/jovyan/Projects/maxwell_analysis/ephys/" + batch_name
    os.system(sync_command)


def generate_metadata_hengenlab(batch_uuid: str,
                                dataset_name: str,
                                experiment_name: Union[List[str], str] = 'experiment1',
                                n_threads: int = 16, save: bool = False):
    """
    Generates a metadata json and experiment1...experimentN jsons for a hengenlab dataset upload.

    File locations in S3 for hengenlab neural data files:
        s3://braingeneers/ephys/YYYY-MM-DD-e-${DATASET_NAME}/original/data/*.bin

    Contiguous recording periods

    :param batch_uuid: location on braingeneers storage (S3)
    :param dataset_name: the dataset_name as defined in `neuraltoolkit`. Metadata will be pulled from `neuraltoolkit`.
    :param experiment_name: Dataset name as stored in `neuraltoolkit`. For example "CAF26"
    :param n_threads: (default 16) number of threads used to get ecube times and file sizes from raw data files
    :param save: (default False) option to save the metadata.json back to S3
        (or the current braingeneers.default_endpoint)
    :return: metadata.json
    """
    metadata = {}




    return metadata


# --- AXION READER -----------------------------
def from_uint64(all_values):
    """
    FromUint64: Deserializes an entry record from its native 64
    bit format in AxIS files.
    ----------------64 Bits--------------
    | ID (1 Byte) |   Length (7 Bytes)  |
    -------------------------------------
    Note that only the last entry in a file amy have length ==
    (0x00ff ffff ffff  ffff) which denotes an entry that reads to
    the end of the file. These entries have a length field == inf
    when deserialized

    :param all_values:
    :return:
    """

    class EntryRecord:
        def __init__(self, type, length):
            self.type = type
            self.length = length

        LENGTH_MASK_HIGH = np.uint64(int('ffffff', 16))
        LENGTH_MASK_LOW = np.uint64(int('ffffffff', 16))

    return_list = []

    # verify allValues is uint64
    if type(all_values[0]) is not np.uint64:
        print("allValues must be of type uint64")

    # for every record in the list
    for obj in all_values:

        # this is missing a check to make sure the entry record is valid
        # read the upper word (with ID field)
        # have to cast the shift value to uint64 as well
        fid = obj >> np.uint64(64-8)
        # shift right 4 bytes and mask with LENGTH_MASK_HIGH
        f_length = (obj >> np.uint64(64-32)) & EntryRecord.LENGTH_MASK_HIGH  # right 4 bytes

        # start the check to see if this may be a 'read to the end'
        f_is_inf = f_length == EntryRecord.LENGTH_MASK_HIGH
        # shift left 4 bytes to be ANDed with lower word
        f_length = f_length << np.uint64(32)
        f_low_word = obj & EntryRecord.LENGTH_MASK_LOW        # read the lower word
        # finish the check to see if this may be a 'read to the end'
        f_is_inf = f_is_inf & (f_low_word == EntryRecord.LENGTH_MASK_LOW)
        # recombine the upper and lower length portions
        f_length = f_length | f_low_word

        # create record fid and add to list of records
        record = EntryRecord(fid, f_length)
        return_list.append(record)

    return return_list


def generate_metadata_axion(batch_uuid: str, experiment_prefix: str = '',
                            n_threads: int = 16, save: bool = False):
    """
    Generates metadata.json raw Axion data files on S3 from a standard UUID. Assumes raw data files are stored in:

        ${ENDPOINT}/ephys/YYYY-MM-DD-e-[descriptor]/original/experiments/*.raw
        (ENDPOINT defaults to s3://braingeneers)

    Raises an exception if no data files were found at the expected location.

    All Axion recordings are assumed to be a single experiment.

    Limitations:
     - timestamps are not taken from the original data files, the current time is used.

    :param batch_uuid: standard ephys UUID
    :param experiment_prefix: Experiments are named "A1", "A2", ..., "B1", "B2", etc. If multiple recordings are
        included in a UUID the experiment name can be prefixed, for example "recording1_A1", "recording2_A1"
        for separate recordings. It is suggested to end the prefix with "_" for readability.
    :param n_threads: number of concurrent file reads (useful for parsing many network based files)
    :param save: bool (default == False) saves the generated metadata file back to S3/ENDPOINT at batch_uuid
    :return: (metadata_json: dict, ephys_experiments: dict) a tuple of two dictionaries which are
        json serializable to metadata.json and experiment1.json.
    """
    metadata_json = {}
    ephys_experiments = OrderedDict()
    current_timestamp = datetime.datetime.fromtimestamp(time.time()).strftime('%Y-%m-%dT%H:%M:%S')

    # construct metadata_json
    metadata_json['issue'] = ''
    metadata_json['notes'] = ''
    metadata_json['timestamp'] = current_timestamp
    metadata_json['uuid'] = batch_uuid

    # list raw data files at batch_uuid
    list_of_raw_data_files = sorted(s3wrangler.list_objects(
        path=posixpath.join(get_basepath(), 'ephys', batch_uuid, 'original/data/'),
        suffix='.raw',
    ))
    if len(list_of_raw_data_files) == 0:
        raise FileNotFoundError(f'No raw data files found at {get_basepath()}/ephys/{batch_uuid}/original/data/*.raw')

    with ThreadPoolExecutor(n_threads) as pool:
        metadata_tuples_per_data_file = list(pool.map(_axion_generate_per_block_metadata, list_of_raw_data_files))

    for metadata_tuple, raw_data_file in zip(metadata_tuples_per_data_file, list_of_raw_data_files):
        data_start = metadata_tuple[0]
        data_length_bytes = metadata_tuple[1]
        num_channels = metadata_tuple[2]
        corrected_map = metadata_tuple[3]
        sampling_frequency = metadata_tuple[4]
        voltage_scale = metadata_tuple[5]
        plate_layout_row_col = metadata_tuple[6]
        electrode_layout_row_col = metadata_tuple[7]

        # the same map & experiment data comes from every file in a recording so some of these operations are redundant
        for well_row in range(plate_layout_row_col[0]):
            for well_col in range(plate_layout_row_col[1]):
                # Produces: A1, A2, ..., B1, B2, ... etc. Prepends experiment_prefix
                well_name = experiment_prefix + chr(well_row + ord('A')) + str(well_col + 1)
                n_channels_per_well = int(np.prod(electrode_layout_row_col))
                well_index = well_row * plate_layout_row_col[1] + well_col

                metadata_json[f'{experiment_prefix}axion_per_well_channel_map'] = corrected_map

                assert data_length_bytes % num_channels % 2 == 0, \
                    f'Encountered an unexpected data_length of {data_length_bytes} ' \
                    f'which is not evenly divisible by {num_channels} channels'

                data_length = data_length_bytes // num_channels // 2

                experiment = ephys_experiments.setdefault(well_name, {})
                experiment['name'] = well_name
                experiment['hardware'] = 'Axion BioSystems'
                experiment['notes'] = ''
                experiment['num_channels'] = num_channels
                experiment['num_current_input_channels'] = 0
                experiment['num_voltage_channels'] = num_channels
                experiment['offset'] = 0
                experiment['sample_rate'] = int(sampling_frequency)
                experiment['voltage_scaling_factor'] = float(voltage_scale)
                experiment['timestamp'] = current_timestamp
                experiment['units'] = '\u00b5V'
                experiment['version'] = '1.0.0'
                experiment['axion_plate_layout_row_col'] = plate_layout_row_col
                experiment['axion_electrode_layout_row_col'] = electrode_layout_row_col
                experiment['axion_channel_offset'] = well_index * n_channels_per_well

                block = dict()
                block['num_frames'] = data_length
                block['path'] = os.path.basename(raw_data_file)
                block['timestamp'] = current_timestamp
                block['axion_data_start_position'] = data_start
                block['axion_channel_map_key'] = f'{experiment_prefix}axion_per_well_channel_map'

                experiment.setdefault('blocks', [])
                experiment['blocks'].append(block)

    metadata_json['ephys_experiments'] = list(ephys_experiments.values())

    if save:
        with smart_open.open(posixpath.join(get_basepath(), 'ephys', batch_uuid, 'metadata.json'), 'w') as f:
            json.dump(metadata_json, f, indent=2)

    return metadata_json


def _axion_generate_per_block_metadata(filename: str):
    """
    Internal function

    Generates the information necessary to create a metadata file for an Axion dataset.
    This function should only be called when uploading the dataset to Axion, under normal
    circumstances the metadata file is generated once at upload time and stored on S3.

    :param filename: S3 or local axion raw data file, example:
        "s3://braingeneers/ephys/2020-07-06-e-MGK-76-2614-Wash/raw/H28126_WK27_010320_Cohort_202000706_Wash(214).raw"
    :return: start of data position in file, length of data section, number of channels,
        mapping to correctly rearrange columns, sampling frequency, voltage scaling factor
    """
    ChannelData = namedtuple('ChannelData', 'wCol wRow eCol eRow')

    with smart_open.open(filename, 'rb') as fid:

        # replace frombuffer with 1 seek
        fid.seek(26, 0)

        # mark start for entries and get record list
        buff = fid.read(8 * 124)  # replace two read calls below with this one
        # buff = fid.read(8)
        entries_start = np.frombuffer(buff[:8], dtype=np.uint64, count=1)
        # buff = fid.read(8 * 123)
        entry_slots = np.frombuffer(buff[8:], dtype=np.uint64, count=123)
        record_list = from_uint64(entry_slots)

        # % Start Reading Entries
        fid.seek(entries_start[0], 0)
        channel_map = []
        corrected_map = []

        # retrieve metadata from records
        for obj in record_list:  # order is 1, 2, 7, 4, 6 - 6
            if obj.type == 1:
                start = fid.tell()
                fid.seek(start + int(obj.length.item()), 0)

            # map column correction
            elif obj.type == 2:
                start = fid.tell()
                fid.seek(4, 1)

                buff = fid.read(4)
                num_channels = int(np.frombuffer(buff, dtype=np.uint32, count=1))

                # determine the column ordering characteristics
                # single read all channels, replaces read+seek calls commented below
                buff = fid.read(8 * num_channels)
                for i in range(num_channels):
                    buff_ix = i * 8
                    tw_col = np.frombuffer(buff[buff_ix + 0:buff_ix + 1], dtype=np.uint8, count=1)
                    tw_row = np.frombuffer(buff[buff_ix + 1:buff_ix + 2], dtype=np.uint8, count=1)
                    te_col = np.frombuffer(buff[buff_ix + 2:buff_ix + 3], dtype=np.uint8, count=1)
                    te_row = np.frombuffer(buff[buff_ix + 3:buff_ix + 4], dtype=np.uint8, count=1)

                    channel_map_node = ChannelData(int(tw_col), int(tw_row), int(te_col), int(te_row))
                    channel_map.append(channel_map_node)
                    plate_layout_row_col = (max(c.wRow for c in channel_map), max(c.wCol for c in channel_map))
                    n_wells = int(np.product(plate_layout_row_col))
                    electrode_layout_row_col = (max(c.eRow for c in channel_map), max(c.eCol for c in channel_map))

                for i in range(n_wells):
                    mini_map = [None] * int((num_channels / n_wells))
                    corrected_map.append(mini_map)

                # well = (row, col)
                # A1 = (1,1) 1
                # A2 = (1,2) 2
                # A3 = (1,3) 3
                # B1 = (2,1) 4
                # B2 = (2,2) 5
                # B3 = (2,3) 6
                # determine what well the data is corresponding to
                for idx, item in enumerate(channel_map):
                    well = ((item.wRow - 1) * plate_layout_row_col[1]) + (item.wCol - 1)

                    # well = None
                    # if item.wRow == 1 and item.wCol == 1:
                    #     well = 0
                    # elif item.wRow == 1 and item.wCol == 2:
                    #     well = 1
                    # elif item.wRow == 1 and item.wCol == 3:
                    #     well = 2
                    # elif item.wRow == 2 and item.wCol == 1:
                    #     well = 3
                    # elif item.wRow == 2 and item.wCol == 2:
                    #     well = 4
                    # elif item.wRow == 2 and item.wCol == 3:
                    #     well = 5

                    # need electrode layout in rows and columns
                    corrected_idx = ((item.eRow - 1) * electrode_layout_row_col[0]) + (item.eCol - 1)
                    assert corrected_idx is not None and well is not None and isinstance(corrected_idx, int)
                    corrected_map[well][corrected_idx] = idx

                fid.seek(start + int(obj.length.item()), 0)
                if fid.tell() != start + obj.length:
                    print('Unexpected Channel array length')

            elif obj.type == 3:
                continue

            elif obj.type == 4:
                start = fid.tell()
                data_start = fid.tell()
                fid.seek(start + int(obj.length.item()), 0)
                data_length = int(obj.length.item())

            elif obj.type == 5:
                continue

            elif obj.type == 6:
                continue

            elif obj.type == 7:
                start = fid.tell()
                fid.seek(8, 1)

                # sampling frequency
                buff = fid.read(8)
                sampling_frequency = np.frombuffer(buff, dtype=np.double, count=1)

                # voltage scale
                buff = fid.read(8)
                voltage_scale = np.frombuffer(buff, dtype=np.double, count=1)

                fid.seek(start + int(obj.length.item()), 0)

    return data_start, data_length, num_channels, corrected_map, sampling_frequency, voltage_scale, \
        plate_layout_row_col, electrode_layout_row_col


def _axion_get_data(file_name, file_data_start_position,
                    sample_offset, sample_length,
                    num_channels, corrected_map):
    """
    :param: file_name: file name
    :param: file_data_start_position: data start position in file as returned by metadata
    :param: sample_offset: number of frames to skip from beginning of file
    :param: sample_length: length of data section in frames (agnostic of channel count)
    :param: num_channels:
    :param: corrected_map: mapping to correctly rearrange columns
    :return:
    """
    with smart_open.open(file_name, 'rb', compression='disable') as fid:
        # --- GET DATA ---
        total_num_samples = sample_length * num_channels

        fid.seek(file_data_start_position, io.SEEK_SET)
        fid.seek(2 * num_channels * sample_offset, io.SEEK_CUR)
        buff = fid.read(2 * int(total_num_samples))
        temp_raw_data = np.frombuffer(buff, dtype=np.int16, count=int(total_num_samples))

        f_remainder_count = len(temp_raw_data) % num_channels
        if f_remainder_count > 0:
            raise AttributeError(f'Wrong number of samples for {num_channels} channels')

        temp_raw_data_reshaped = np.reshape(temp_raw_data, (num_channels, -1), order='F')
        final_raw_data_reshaped = temp_raw_data_reshaped[list(itertools.chain(*corrected_map))]

        # # print(temp_raw_data_reshaped.shape)
        # final_raw_data_reshaped = temp_raw_data_reshaped.copy()
        #
        # # reformatting the data to match the data map
        # # variable is called correctedMap
        # for wellIdx, well in enumerate(corrected_map):
        #     for colIdx, column in enumerate(well):
        #         final_idx = wellIdx * 64 + colIdx  # todo calc 64 from electrode layout
        #         final_raw_data_reshaped[final_idx] = temp_raw_data_reshaped[column]

        # A1 = (1,1) 0-63
        # A2 = (1,2) 64-127
        # A3 = (1,3) 128-191
        # B1 = (2,1) 192-255
        # B2 = (2,2) 256-319
        # B3 = (2,3) 320-383
        return final_raw_data_reshaped


# class IndexedList(list):
#     """
#     A variant of OrderedDict indexable by index (int) or name (str).
#     This class forces ints to represent index by location, else index by name/object.
#     Example usages:
#         metadata['ephys_experiments']['experiment0']    # index by name (must use str type)
#         metadata['ephys_experiments'][0]                # index by location (must use int type)
#     """
#
#     def __init__(self, original_list: list, key: callable):
#         self.keys_ordered = [key(v) for v in original_list]
#         self.dict = {key(v): v for v in original_list}
#         super().__init__()
#
#     def __getitem__(self, key):
#         print(key)
#         if isinstance(key, int):
#             return self.dict[self.keys_ordered[key]]
#         elif isinstance(key, str):
#             return self.dict[key]
#         else:
#             raise KeyError(f'Key must be type int (index by location) or str (index by name), got type: {type(key)}')
#
#     def __iter__(self) -> Iterator:
#         def g():
#             for k in self.keys_ordered:
#                 yield self.dict[k]
#
#         return g()
#
#     def __hash__(self):
#         return self.dict.__hash__()
#
#     def __eq__(self, other):
#         return isinstance(other, IndexedList) and self.dict.__eq__(other.dict)
#
#     def __add__(self, value):
#         self.keys_ordered.append(value)
#         self.dict[value] = value<|MERGE_RESOLUTION|>--- conflicted
+++ resolved
@@ -606,15 +606,9 @@
     # get datafile
 
     filename = metadata['ephys_experiments'][experiment_name]['blocks'][0]['path'].split('/')[-1]
-<<<<<<< HEAD
-    # TODO: if the file is meant to be local, should account for that and load a local file instead.
-    #  Check that startswith() call.
-    datafile = '{}/{}/original/data/{}'.format(get_archive_url(), batch_uuid, filename) \
+    datafile = posixpath.join(get_basepath(), 'ephys', batch_uuid, 'original', 'data', filename) \
         if braingeneers.get_default_endpoint().startswith('http') \
         else f'{os.getcwd()}/ephys/{batch_uuid}/original/data/{filename}'
-=======
-    datafile = posixpath.join(get_basepath(), 'ephys', batch_uuid, 'original', 'data', filename)
->>>>>>> a95449e1
 
     # keep in mind that the range is across all channels. So, num_frames from the metadata is NOT the correct range.
     # Finding the block where the datapoints start
@@ -657,20 +651,15 @@
         with h5py.File(file, 'r', libver='latest', rdcc_nbytes=2 ** 25) as h5file:
             # know that there are 1028 channels which all record and make 'num_frames'
             lsb = np.float32(h5file['settings']['lsb'][0]*1000) #1000 for uv to mv
-            
+
             dataset = h5file['sig']
             if channels is not None:
-                sorted_channels = np.sort(channels) 
+                sorted_channels = np.sort(channels)
                 undo_sort_channels = np.argsort(np.argsort(channels))
                 dataset = dataset[sorted_channels, start:frame_end]
             else:
-<<<<<<< HEAD
-                dataset = sig[:, start:frame_end]
-    dataset = dataset.astype(np.float32)
-    print('Dataset loaded.')
-=======
                 dataset = dataset[:, start:frame_end]
-    
+
     # dataset = (np.array(dataset, dtype=np.float32) - 512.0)*lsb
     #dataset = np.array(dataset)
     # make dataset of chosen frames
@@ -680,7 +669,6 @@
     if channels is not None:
         # Unsort data
         dataset = dataset[undo_sort_channels,:]
->>>>>>> a95449e1
     return dataset
 
 
@@ -692,7 +680,7 @@
 def load_mapping_maxwell(uuid:str, metadata_ephys_exp:dict):
     '''
     Loads the mapping of maxwell array from hdf5 file
-    
+
     :param uuid: uuid of the experiment
         UUID of batch of experiments
     :param metadata_ephys_exp: metadata of the experiment for one recording
@@ -704,7 +692,7 @@
     exp_filename = posixpath.basename(exp_path)
     DATA_PATH = 'original/data/'
 
-    file_path = posixpath.join(get_basepath(), 
+    file_path = posixpath.join(get_basepath(),
             'ephys',uuid, DATA_PATH, exp_filename)
 
     print('Loading mapping from UUID: {}, experiment: {}'.format(uuid, exp_filename))
@@ -719,7 +707,7 @@
 def load_stims_maxwell(uuid:str, metadata_ephys_exp:dict):
     '''
     Loads the stim log files for a given experiment.
-    
+
     :param uuid: uuid of the experiment
         UUID of batch of experiments
     :param metadata_ephys_exp: metadata of the experiment for one recording
@@ -731,20 +719,20 @@
     # This is gross, we have to split off the .raw.h5, requiring 2 splits
     exp_stem = os.path.splitext(posixpath.basename(exp_path))[0]
     exp_stem = os.path.splitext(exp_stem)[0]
-    exp_stim_log = exp_stem + 'log.csv' 
+    exp_stim_log = exp_stem + 'log.csv'
     DATA_PATH = 'original/data/'
 
 
-    stim_path = posixpath.join(get_basepath(), 'ephys', uuid, DATA_PATH, 
+    stim_path = posixpath.join(get_basepath(), 'ephys', uuid, DATA_PATH,
                                 exp_stim_log)
-    
+
     print('Loading stim log from UUID: {}, log: {}'.format(uuid, exp_stim_log))
     try:
         with smart_open.open(stim_path, 'rb') as f:
             # read the csv into dataframe
             df = pd.read_csv(f, header=0)#, index_col=0)
         return df
-        
+
     except FileNotFoundError:
         print(f'\tThere seems to be no stim log file for this experiment! :(')
         return None
@@ -801,13 +789,13 @@
         zip_file = shutil.make_archive('phy_files', 'zip', path)
         spikeData = read_phy_files(zip_file)
     return spikeData
-    
- 
+
+
 def read_phy_files(path: str, fs=20000):
     """
-    :param path: a s3 or local path to a zip of phy files. 
+    :param path: a s3 or local path to a zip of phy files.
     :return: SpikeData class with a list of spike time lists and neuron_data.
-             neuron_data = {new_cluster_id:[channel_id, (chan_pos_x, chan_pos_y), 
+             neuron_data = {new_cluster_id:[channel_id, (chan_pos_x, chan_pos_y),
                              [chan_template], {channel_id:cluster_templates}]}
     """
     try:
@@ -817,7 +805,7 @@
             f = path
     except ValueError:
         print("Input must be a zip file path.")
-    
+
     with zipfile.ZipFile(f, 'r') as f_zip:
         assert 'params.py' in f_zip.namelist(), "Wrong spike sorting output."
         if 'cluster_info.tsv' in f_zip.namelist():
@@ -832,11 +820,11 @@
                     labeled_clusters.append(cluster_ids[i])
                     best_channels.append(ch[i])
             clusters = np.load(f_zip.open('spike_clusters.npy'))
-            templates = np.load(f_zip.open('templates.npy')) 
+            templates = np.load(f_zip.open('templates.npy'))
             channels = np.load(f_zip.open('channel_map.npy'))
         else:
             clusters = np.load(f_zip.open('spike_clusters.npy'))
-            templates = np.load(f_zip.open('templates.npy'))  
+            templates = np.load(f_zip.open('templates.npy'))
             channels = np.load(f_zip.open('channel_map.npy'))
             labeled_clusters = np.unique(clusters)
             best_channels = [channels[np.argmax(np.ptp(templates[i], axis=0))][0]
@@ -858,7 +846,7 @@
     df = pd.DataFrame({"clusters": clusters, "spikeTimes": spike_times})
     cluster_spikes = df.groupby("clusters").agg({"spikeTimes": lambda x: list(x)})
     cluster_spikes = cluster_spikes[cluster_spikes.index.isin(labeled_clusters)]
-    
+
     labeled_clusters = np.asarray(labeled_clusters)
     if max(labeled_clusters) >= templates.shape[0]:   # units can be split or merged during curation
         ind = np.where(labeled_clusters >= templates.shape[0])[0]
@@ -868,7 +856,7 @@
             # take the first original cluster for the merged clusters because merge happens when
             # two clusters templates are similar
             labeled_clusters[i] = original_cluster
-    
+
     chan_indices = np.searchsorted(channels, best_channels)
     cluster_indices = np.searchsorted(np.unique(spike_templates), labeled_clusters)
     chan_template = templates[cluster_indices, :, chan_indices]
