--- conflicted
+++ resolved
@@ -851,7 +851,7 @@
 def load_mapping_maxwell(uuid: str, metadata_ephys_exp: dict, channels: list = None) -> pd.DataFrame:
     """
     Loads the mapping of maxwell array from hdf5 file
-
+    
     :param uuid: uuid of the experiment
         UUID of batch of experiments
     :param metadata_ephys_exp: metadata of the experiment for one recording
@@ -882,7 +882,7 @@
 def load_stims_maxwell(uuid: str, metadata_ephys_exp: dict):
     '''
     Loads the stim log files for a given experiment.
-
+    
     :param uuid: uuid of the experiment
         UUID of batch of experiments
     :param metadata_ephys_exp: metadata of the experiment for one recording
@@ -900,14 +900,14 @@
 
     stim_path = posixpath.join(get_basepath(), 'ephys', uuid, DATA_PATH,
                                 exp_stim_log)
-
+    
     print('Loading stim log from UUID: {}, log: {}'.format(uuid, exp_stim_log))
     try:
         with smart_open.open(stim_path, 'rb') as f:
             # read the csv into dataframe
             df = pd.read_csv(f, header=0)#, index_col=0)
         return df
-
+        
     except FileNotFoundError:
         print(f'\tThere seems to be no stim log file for this experiment! :(')
         return None
@@ -915,8 +915,8 @@
         print(f'\tThere seems to be no stim log file (on s3) for this experiment! :(')
         return None
 
-
-
+    
+   
 def load_gpio_maxwell(dataset_path, fs=20000):
     """
     Loads the GPIO events for optogenetics stimulation.
@@ -927,12 +927,8 @@
     with smart_open.open(dataset_path, 'rb') as f:
         with h5py.File(f, 'r') as dataset:
             assert 'bits' in dataset.keys(), 'No GPIO event in the dataset!'
-<<<<<<< HEAD
-            bits_dataframe = [dataset['bits'][i][0] for i in range(len(dataset['bits']))]
-=======
             bits_dataset = list(dataset['bits'])
-            bits_dataframe = [bits_dataset[i][0] for i in range(len(bits_dataset))]  
->>>>>>> b7f5dffb
+            bits_dataframe = [bits_dataset[i][0] for i in range(len(bits_dataset))]
             rec_startframe = dataset['sig'][-1, 0] << 16 | dataset['sig'][-2, 0]
     if len(bits_dataframe) % 2 == 0:
         stim_pairs = (np.array(bits_dataframe) - rec_startframe).reshape(len(bits_dataframe) // 2, 2)
