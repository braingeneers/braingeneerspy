--- conflicted
+++ resolved
@@ -519,11 +519,7 @@
         experiment = metadata['ephys_experiments'][experiment_name]
         block = experiment['blocks'][block_ix]
         file_name = block['path']
-<<<<<<< HEAD
-        full_file_path = os.path.join(get_basepath(), 'ephys', batch_uuid, 'original', '', file_name)
-=======
         full_file_path = posixpath.join(get_basepath(), 'ephys', batch_uuid, 'original', 'data', file_name)
->>>>>>> 4cce1870
         sample_start = max(0, offset - metadata_offsets_cumsum[block_ix] + block['num_frames'])
         data_length = min(block['num_frames'], length - frame_read_count)
         data_ndarray = _axion_get_data(
