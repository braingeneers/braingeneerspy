import heapq
import numpy as np
from scipy import sparse, stats, signal
import itertools
from collections import namedtuple
import powerlaw
import os
import contextlib
import zipfile
import braingeneers.utils.smart_open_braingeneers as smart_open
import pandas as pd


DCCResult = namedtuple('DCCResult', 'dcc p_size p_duration')
    
 
def read_phy_files(path: str, fs=20000):
    """
    :param path: a s3 or local path to a zip of phy files. 
    :return: SpikeData class with a list of spike time lists and neuron_data.
             neuron_data = {new_cluster_id:[channel_id, (chan_pos_x, chan_pos_y), 
                             [chan_template], {channel_id:cluster_templates}]}
    """
    assert path[-3:] == 'zip', 'Only zip files supported!'
    with smart_open.open(path, 'rb') as f:
        with zipfile.ZipFile(f, 'r') as f_zip:
            assert 'params.py' in f_zip.namelist(), "Wrong spike sorting output."
            if 'cluster_info.tsv' in f_zip.namelist():
                cluster_info = pd.read_csv(f_zip.open('cluster_info.tsv'), sep='\t')
                groups = list(cluster_info['group'])
                cluster_ids = list(cluster_info['cluster_id'])
                ch = list(cluster_info['ch'])
                labeled_clusters = []
                best_channels = []
                for i in range(len(groups)):
                    if groups[i] != 'noise':
                        labeled_clusters.append(cluster_ids[i])
                        best_channels.append(ch[i])
                clusters = np.load(f_zip.open('spike_clusters.npy'))
                templates = np.load(f_zip.open('templates.npy')) 
                channels = np.load(f_zip.open('channel_map.npy'))
            else:
                clusters = np.load(f_zip.open('spike_clusters.npy'))
                templates = np.load(f_zip.open('templates.npy'))  
                channels = np.load(f_zip.open('channel_map.npy'))
                labeled_clusters = np.unique(clusters)
                best_channels = [channels[np.argmax(np.ptp(templates[i], axis=0))][0]
                                 for i in labeled_clusters]

            spike_templates = np.load(f_zip.open('spike_templates.npy'))
            spike_times = np.load(f_zip.open('spike_times.npy')) / fs * 1e3    # in ms
            positions = np.load(f_zip.open('channel_positions.npy'))

    if isinstance(channels[0], np.ndarray):
        channels = np.asarray(list(itertools.chain.from_iterable(channels)))
    if isinstance(clusters[0], np.ndarray):
        clusters = list(itertools.chain.from_iterable(clusters))
    if isinstance(spike_times[0], np.ndarray):
        spike_times = list(itertools.chain.from_iterable(spike_times))
    if isinstance(spike_templates[0], np.ndarray):
        spike_templates = np.asarray(list(itertools.chain.from_iterable(spike_templates)))

    df = pd.DataFrame({"clusters": clusters, "spikeTimes": spike_times})
    cluster_spikes = df.groupby("clusters").agg({"spikeTimes": lambda x: list(x)})
    cluster_spikes = cluster_spikes[cluster_spikes.index.isin(labeled_clusters)]
    
    labeled_clusters = np.asarray(labeled_clusters)
    if max(labeled_clusters) >= templates.shape[0]:   # units can be split or merged during curation
        ind = np.where(labeled_clusters >= templates.shape[0])[0]
        for i in ind:
            spike_ids = np.nonzero(np.in1d(clusters, labeled_clusters[i]))[0]
            original_cluster = np.unique((spike_templates[spike_ids]))[0] # This process is simplified to
            # take the first original cluster for the merged clusters because merge happens when
            # two clusters' template are similar
            labeled_clusters[i] = original_cluster
    
    chan_indices = np.searchsorted(channels, best_channels)
    cluster_indices = np.searchsorted(np.unique(spike_templates), labeled_clusters)
    chan_template = templates[cluster_indices, :, chan_indices]

    cluster_templates = []
    for i in cluster_indices:
        nbgh_chans = np.nonzero(templates[i].any(0))[0]
        nbgh_temps = np.transpose(templates[i][:, templates[i].any(0)])
        nbgh_dict = dict(zip(channels[nbgh_chans], nbgh_temps))
        cluster_templates.append(nbgh_dict)

    chan_pos = positions[chan_indices]

    # re-assign cluster id
    new_clusters = np.arange(len(labeled_clusters))
    neuron_data = dict(zip(new_clusters,
                       zip(best_channels, chan_pos, chan_template, cluster_templates)))
    neuron_dict = {0: neuron_data}
    spikedata = SpikeData(list(cluster_spikes["spikeTimes"]),
                                   neuron_data=neuron_dict)
    return spikedata



class SpikeData:
    '''
    Generic representation for spiking data from spike sorters and
    simulations.
    '''

    def __init__(self, arg1, arg2=None, *, N=None, length=None,
                 neuron_data={}, metadata={},
                 raw_data=None, raw_time=None):
        '''
        Parses different argument list possibilities into the desired
        format: a list indexed by unit ID, where each element is
        a list of spike times. The five possibilities accepted are:
        (1) a pair of lists corresponding to unit indices and times,
        (2) a NEST spike recorder plus the collection of nodes to
        record from, (3) a list of lists of spike times, (4) a list of
        channel-time pairs, (5) a list of Neuron objects whose
        parameter spike_time is a list of spike times.
        Metadata can also be passed in to the constructor, on a global
        basis in a dict called `metadata` or on a per-neuron basis in
        a dict of lists `neuron_data`.
        Raw timeseries data can be passed in as `raw_data`. If this is
        used, `raw_time` is also obligatory. This can be a series of
        sample times or just a sample rate in kHz. In this case, it is
        assumed that the start of the raw data corresponds with t=0,
        and a raw time array is generated.
        Spike times should be in units of milliseconds, unless a list
        of Neurons is given; these have spike times in units of
        samples, which are converted to milliseconds using the sample
        rate saved in the Neuron object.
        '''
        # Install the metadata and neuron_data.
        self.metadata = metadata.copy()
        self.neuron_data = neuron_data.copy()

        # If two arguments are provided, they're either a NEST spike
        # detector plus NodeCollection, or just a list of indices and
        # times.
        if arg2 is not None:

            # First, try parsing spikes from a NEST spike detector. Accept
            # either a number of cells or a NodeCollection as arg2.
            try:
                times = arg1.events['times']
                idces = arg1.events['senders']
                try:
                    N = arg2
                    cells = np.arange(N) + 1
                except ValueError:
                    cells = np.array(arg2)
                    N = cells.max()
                cellrev = np.zeros(N + 1, int)
                cellrev[cells] = np.arange(len(cells))

                # Store the underlying NEST cell IDs in the neuron_data.
                self.neuron_data['nest_id'] = cells

                self.train = [[] for _ in cells]
                for i, t in zip(idces, times):
                    if i <= N:
                        self.train[cellrev[i]].append(t)

            # If that fails, we must have lists of indices and times.
            except AttributeError:
                self.train = _train_from_i_t_list(arg1, arg2, N)

        else:
            # The input could be a list [musclebeachtools.Neuron]
            try:
                self.train = [np.asarray(n.spike_time) / n.fs * 1e3
                              for n in arg1]

            # Now it could be either (channel, time) pairs or
            # a complete prebuilt spike train.
            except AttributeError:

                # If all the elements are length 2, it must be pairs.
                if all([len(arg) == 2 for arg in arg1]):
                    idces = [i for i, _ in arg1]
                    times = [t for i, t in arg1]
                    self.train = _train_from_i_t_list(idces, times, N)
                # Otherwise, it's just a plain spike train.
                else:
                    self.train = arg1

        # Make sure each individual spike train is sorted, because
        # none of the formats guarantee this but all the algorithms
        # expect it. This also copies each array to avoid aliasing.
        self.train = [np.sort(times) for times in self.train]

        # The length of the spike train defaults to the last spike
        # time it contains.
        if length is None:
            length = max((t[-1] for t in self.train if len(t) > 0))
        self.length = length

        # If a number of units was provided, make the list of spike
        # trains consistent with that number.
        if N is not None and len(self.train) < N:
            self.train += [np.array([], float) for _ in
                           range(N - len(self.train))]
        self.N = len(self.train)

        # Add the raw data if present, including generating raw time.
        if (raw_data is None) != (raw_time is None):
            raise ValueError('Must provide both or neither of '
                             '`raw_data` and `raw_time`.')
        if raw_data is not None:
            self.raw_data = np.asarray(raw_data)
            self.raw_time = np.asarray(raw_time)
            if self.raw_time.shape == ():
                self.raw_time = np.arange(self.raw_data.shape[-1]) / raw_time
            elif self.raw_data.shape[-1:] != self.raw_time.shape:
                raise ValueError('Length of `raw_data` and '
                                 '`raw_time` must match.')
        else:
            self.raw_data = np.zeros((0, 0))
            self.raw_time = np.zeros((0,))

        # Double-check that the neuron_data has the right number of values.
        for k, values in self.neuron_data.items():
            if len(values) != self.N:
                raise ValueError('Malformed metadata: '
                                 f'neuron_data[{k}] should have '
                                 f'{self.N} items.')

    @property
    def times(self):
        'Iterate spike times for all units in time order.'
        return heapq.merge(*self.train)

    @property
    def events(self):
        'Iterate (index,time) pairs for all units in time order.'
        return heapq.merge(*[zip(itertools.repeat(i), t)
                             for (i, t) in enumerate(self.train)],
                           key=lambda x: x[1])

    def idces_times(self):
        '''
        Return separate lists of times and indices, e.g. for raster
        plots. This is not a property unlike `times` and `events`
        because the lists must actually be constructed in memory.
        '''
        idces, times = [], []
        for i, t in self.events:
            idces.append(i)
            times.append(t)
        return np.array(idces), np.array(times)

    def frames(self, length, overlap=0):
        '''
        Iterate new SpikeData objects corresponding to subwindows of
        a given `length` with a fixed `overlap`.
        '''
        for start in np.arange(0, self.length, length - overlap):
            yield self.subtime(start, start + length)

    def binned(self, bin_size=40):
        '''
        Quantizes time into intervals of bin_size and counts the
        number of events in each bin, considered as a lower half-open
        interval of times, with the exception that events at time
        precisely zero will be included in the first bin.
        '''
        return self.raster(bin_size).sum(0)

    def rates(self, unit='kHz'):
        '''
        Calculate the firing rate of each neuron as an average number
        of events per time over the duration of the data. The unit may
        be either `Hz` or `kHz` (default).
        '''
        rates = np.array([len(t) for t in self.train]) / self.length

        if unit == 'Hz':
            return 1e3 * rates
        elif unit == 'kHz':
            return rates
        else:
            raise ValueError(f'Unknown unit {unit} (try Hz or kHz)')

    def resampled_isi(self, times):
        '''
        Calculate firing rate at the given times by interpolating the
        inverse ISI, considered valid in between any two spikes. If any
        neuron has only one spike, the rate is assumed to be zero.
        '''
        return np.array([_resampled_isi(t, times) for t in self.train])

    def subset(self, units, by=None):
        '''
        Return a new SpikeData with spike times for only some units,
        selected either byy their indices or by an ID stored under a given
        key in the neuron_data. If IDs are not unique, every neuron which
        matches is included in the output.
        Metadata and raw data are propagated exactly, while neuron
        data is subsetted in the same way as the spike trains.
        '''
        # The inclusion condition depends on whether we're selecting by ID
        # or by index.
        if by is None:
            def cond(i):
                return i in units
        else:
            def cond(i):
                return self.neuron_data[by][i] in units

        train = [ts for i, ts in enumerate(self.train) if cond(i)]
        neuron_data = {k: [v for i, v in enumerate(vs) if cond(i)]
                       for k, vs in self.neuron_data.items()}
        return SpikeData(train, length=self.length, N=len(train),
                         neuron_data=neuron_data,
                         metadata=self.metadata,
                         raw_time=self.raw_time,
                         raw_data=self.raw_data)

    def subtime(self, start, end):
        '''
        Return a new SpikeData with only spikes in a time range,
        closed on top but open on the bottom unless the lower bound is
        zero, consistent with the binning methods. This is to ensure
        no overlap between adjacent slices.
        Start and end can be negative, in which case they are counted
        backwards from the end. They can also be None or Ellipsis,
        which results in only paying attention to the other bound.
        All metadata and neuron data are propagated, while raw data is
        sliced to the same range of times, but overlap is okay, so we
        include all samples within the closed interval.
        '''
        if start is None or start is Ellipsis:
            start = 0
        elif start < 0:
            start += self.length

        if end is None or end is Ellipsis:
            end = self.length
        elif end < 0:
            end += self.length

        # Special case out the start=0 case by nopping the comparison.
        lower = start if start > 0 else -np.inf

        # Subset the spike train by time.
        train = [t[(t > lower) & (t <= end)] - start
                 for t in self.train]

        # Subset and propagate the raw data.
        rawmask = (self.raw_time >= lower) & (self.raw_time <= end)
        return SpikeData(train, length=end - start, N=self.N,
                         neuron_data=self.neuron_data,
                         metadata=self.metadata,
                         raw_time=self.raw_time[rawmask] - start,
                         raw_data=self.raw_data[:, rawmask])

    def __getitem__(self, key):
        '''
        Overloads the [] operator to allow for slicing of the spikeData object.
        Uses the subtime method to slice the spikeData object.
        '''
        # print(start, stop, fs)

        if isinstance(key, slice):
            return self.subtime(key.start, key.stop)
        # print(start, stop, fs)
        if start is None:
            start = 0
        if stop is None:
            stop = self.length
<<<<<<< HEAD
        
        return self.subtime(start, stop)

    
    def append(self, spikeData, offset=0):
        '''Appends a spikeData object to the current object
        
        :param: spikeData: spikeData object to append
        '''
        train = ([np.hstack([tr1, tr2 + self.length + offset]) for tr1, tr2 in zip(self.train,spikeData.train)])
        raw_data = np.concatenate((self.raw_data, spikeData.raw_data), axis=1)
        raw_time = np.concatenate((self.raw_time, spikeData.raw_time))
        length = self.length + spikeData.length + offset
        assert self.N + spikeData.N, 'Number of neurons must be the same'
        #metadata = self.metadata + spikeData.metadata
        #neuron_data = self.neuron_data + spikeData.neuron_data
        return SpikeData(train, length=length, N=self.N,
            neuron_data=self.neuron_data,
            raw_time=raw_time, raw_data=raw_data)

=======
>>>>>>> 8f09c2d3

        return self.subtime(start, stop)

    def sparse_raster(self, bin_size=20):
        '''
        Bin all spike times and create a sparse matrix where entry
        (i,j) is the number of times cell i fired in bin j. Bins are
        left-open and right-closed intervals except the first, which
        will capture any spikes occurring exactly at t=0.
        '''
        indices = np.hstack([np.ceil(ts / bin_size) - 1
                             for ts in self.train]).astype(int)
        units = np.hstack([0] + [len(ts) for ts in self.train])
        indptr = np.cumsum(units)
        values = np.ones_like(indices)
        length = int(np.ceil(self.length / bin_size))
        np.clip(indices, 0, length - 1, out=indices)
        ret = sparse.csr_matrix((values, indices, indptr),
                                shape=(self.N, length))
        return ret

    def raster(self, bin_size=20):
        '''
        Bin all spike times and create a dense matrix where entry
        (i,j) is the number of times cell i fired in bin j.
        '''
        return self.sparse_raster(bin_size).toarray()

    def interspike_intervals(self):
        'Produce a list of arrays of interspike intervals per unit.'
        return [np.diff(ts) for ts in self.train]

    def isi_skewness(self):
        'Skewness of interspike interval distribution.'
        intervals = self.interspike_intervals()
        return [stats.skew(intl) for intl in intervals]

    def isi_log_histogram(self, bin_num=300):
        '''
        Logarithmic (log base 10) interspike interval histogram.
        Return histogram and bins in log10 scale.
        '''
        intervals = self.interspike_intervals()
        ret = []
        ret_logbins = []
        for ts in intervals:
            log_bins = np.geomspace(min(ts), max(ts), bin_num + 1)
            hist, _ = np.histogram(ts, log_bins)
            ret.append(hist)
            ret_logbins.append(log_bins)
        return ret, ret_logbins

    def isi_threshold_cma(self, hist, bins, coef=1):
        '''
        Calculate interspike interval threshold from cumulative moving
        average [1]. The threshold is the bin that has the max CMA on
        the interspike interval histogram. Histogram and bins are
        logarithmic by default. `coef` is an input variable for
        threshold.
        [1] Kapucu, et al. Frontiers in computational neuroscience 6 (2012): 38
        '''
        isi_thr = []
        for n in range(len(hist)):
            h = hist[n]
            max_idx = 0
            cma = 0
            cma_list = []
            for i in range(len(h)):
                cma = (cma * i + h[i]) / (i + 1)
                cma_list.append(cma)
            max_idx = np.argmax(cma_list)
            thr = (bins[n][max_idx + 1]) * coef
            isi_thr.append(thr)
        return isi_thr

    def burstiness_index(self, bin_size=40):
        '''
        Compute the burstiness index [1], a number from 0 to 1 which
        quantifies synchronization of activity in neural cultures.
        Spikes are binned, and the fraction of spikes accounted for by
        the top 15% will be 0.15 if activity is fully asynchronous, and
        1.0 if activity is fully synchronized into just a few bins. This
        is linearly rescaled to the range 0--1 for clearer interpretation.
        [1] Wagenaar, Madhavan, Pine & Potter. Controlling bursting
            in cortical cultures with closed-loop multi-electrode
            stimulation. J Neurosci 25:3, 680–688 (2005).
        '''
        binned = self.binned(bin_size)
        binned.sort()
        N85 = int(np.round(len(binned) * 0.85))

        if N85 == len(binned):
            return 1.0
        else:
            f15 = binned[N85:].sum() / binned.sum()
            return (f15 - 0.15) / 0.85

    def spike_time_tilings(self, delt=20):
        '''
        Compute the full spike time tiling coefficient matrix.
        '''
        ret = np.diag(np.ones(self.N))
        for i in range(self.N):
            for j in range(i + 1, self.N):
                ret[i, j] = ret[j, i] = self.spike_time_tiling(i, j, delt)
        return ret

    def spike_time_tiling(self, i, j, delt=20):
        '''
        Given the indices of two units of interest, compute the spike
        time tiling coefficient [1], a metric for causal relationships
        between spike trains with some improved intuitive properties
        compared to the Pearson correlation coefficient.
        [1] Cutts & Eglen. Detecting pairwise correlations in spike
            trains: An objective comparison of methods and application
            to the study of retinal waves. J Neurosci 34:43,
            14288–14303 (2014).
        '''
        tA, tB = self.train[i], self.train[j]

        if len(tA) == 0 or len(tB) == 0:
            return 0.0

        TA = _sttc_ta(tA, delt, self.length) / self.length
        TB = _sttc_ta(tB, delt, self.length) / self.length

        PA = _sttc_na(tA, tB, delt) / len(tA)
        PB = _sttc_na(tB, tA, delt) / len(tB)

        aa = (PA - TB) / (1 - PA * TB) if PA * TB != 1 else 0
        bb = (PB - TA) / (1 - PB * TA) if PB * TA != 1 else 0
        return (aa + bb) / 2

    def avalanches(self, thresh, bin_size=40):
        '''
        Bin the spikes in this data, and group the result into lists
        corresponding to avalanches, defined as deviations above
        a given threshold spike count.
        '''
        counts = self.binned(bin_size)
        active = counts > thresh
        toggles = np.where(np.diff(active))[0]

        # If we start inactive, the first toggle begins the first
        # avalanche. Otherwise, we have to ignore it because we don't
        # know how long the system was active before.
        if active[0]:
            ups = toggles[1::2]
            downs = toggles[2::2]
        else:
            ups = toggles[::2]
            downs = toggles[1::2]

        # Now batch up the transitions and create a list of spike
        # counts in between them.
        return [counts[up + 1:down + 1] for up, down in zip(ups, downs)]

    def avalanche_duration_size(self, thresh, bin_size=40):
        '''
        Collect the avalanches in this data and regroup them into
        a pair of lists: durations and sizes.
        '''
        durations, sizes = [], []
        for avalanche in self.avalanches(thresh, bin_size):
            durations.append(len(avalanche))
            sizes.append(sum(avalanche))
        return np.array(durations), np.array(sizes)

    def deviation_from_criticality(self, quantile=0.35, bin_size=40,
                                   N=1000, pval_truncated=0.05):
        '''
        Calculates the deviation from criticality according to the
        method of Ma et al. (2019), who used the relationship of the
        dynamical critical exponent to the exponents of the separate
        power laws corresponding to the avalanche size and duration
        distributions as a metric for suboptimal cortical function
        following monocular deprivation.
        The returned DCCResult struct contains not only the DCC metric
        itself but also the significance of the hypothesis that the
        size and duration distributions of the extracted avalanches
        are poorly fit by power laws.
        [1] Ma, Z., Turrigiano, G. G., Wessel, R. & Hengen, K. B.
            Cortical circuit dynamics are homeostatically tuned to
            criticality in vivo. Neuron 104, 655-664.e4 (2019).
        '''
        # Calculate the spike count threshold corresponding to
        # the given quantile.
        thresh = np.quantile(self.binned(bin_size), quantile)

        # Gather durations and sizes. If there are no avalanches, we
        # very much can't say the system is critical.
        durations, sizes = self.avalanche_duration_size(thresh, bin_size)
        if len(durations) == 0:
            return DCCResult(dcc=np.inf, p_size=1.0, p_duration=1.0)

        # Call out to all the actual statistics.
        p_size, alpha_size = _p_and_alpha(sizes, N, pval_truncated)
        p_dur, alpha_dur = _p_and_alpha(durations, N, pval_truncated)

        # Fit and predict the dynamical critical exponent.
        τ_fit = np.polyfit(np.log(durations), np.log(sizes), 1)[0]
        τ_pred = (alpha_dur - 1) / (alpha_size - 1)
        dcc = abs(τ_pred - τ_fit)

        # Return the DCC value and significance.
        return DCCResult(dcc=dcc, p_size=p_size, p_duration=p_dur)

    def latencies(self, times, window_ms=100):
        '''
        Given a sorted list of times, compute the latencies from that time to
        each spike in the train within a window
        :param times: list of times
        :param window_ms: window in ms
        :return: 2d list, each row is a list of latencies
                        from a time to each spike in the train
        '''
        latencies = []
        for train in self.train:
            cur_latencies = np.hstack([train[(train >= time) & (train <= time + window_ms)] - time
                                       for time in times])
            latencies.append(cur_latencies)

        return latencies

    def latencies_to_index(self, i, window_ms=100):
        '''
        Given an index, compute latencies using self.latencies()
        :param i: index of the unit
        :param window_ms: window in ms
        :return: 2d list, each row is a list of latencies per neuron
        '''

        return self.latencies(self.train[i], window_ms)

    
def filter(raw_data, fs_Hz=20000, filter_order=3,
                filter_lo_Hz=300, filter_hi_Hz=6000,
                time_step_size_s=10, channel_step_size = 100,
                verbose = 0, zi = None, return_zi = False):
    '''
    Filter the raw data using a bandpass filter.

    :param raw_data: [channels, time] array of raw ephys data
    :param fs_Hz: sampling frequency of raw data in Hz
    :param filter_order: order of the filter
    :param filter_lo_Hz: low frequency cutoff in Hz
    :param filter_hi_Hz: high frequency cutoff in Hz
    :param filter_step_size_s: size of chunks to filter in seconds
    :param channel_step_size: number of channels to filter at once
    :param verbose: verbosity level
    :param zi: initial conditions for the filter
    :param return_zi: whether to return the final filter conditions

    :return: filtered data
    '''
    

    time_step_size = int(time_step_size_s * fs_Hz)
    data = np.zeros_like(raw_data)
    

    # Get filter params
    b, a = signal.butter(fs=fs_Hz, btype='bandpass', #output='sos',
                        N=filter_order, Wn=[filter_lo_Hz, filter_hi_Hz])

    if zi is None:
        # Filter initial state
        zi = signal.lfilter_zi(b, a)
        zi = np.vstack([zi*raw_data[ch,0] for ch in range(raw_data.shape[0])])
    

    # Step through the data in chunks and filter it
    for ch_start in range(0, raw_data.shape[0], channel_step_size):
        ch_end = min(ch_start + channel_step_size, raw_data.shape[0])
        
        if verbose:
            print(f'Filtering channels {ch_start} to {ch_end}')

        for t_start in range(0, raw_data.shape[1], time_step_size):
            t_end = min(t_start + time_step_size, raw_data.shape[1])
            
            data[ch_start:ch_end, t_start:t_end], zi[ch_start:ch_end,:] = signal.lfilter(
                    b, a, raw_data[ch_start:ch_end, t_start:t_end], 
                    axis=1, zi=zi[ch_start:ch_end,:])
    
    return data if not return_zi else (data, zi)


        # # Step through the data in chunks, filtering each one.
        # for f_step in np.arange(filter_step_size, raw_data.shape[1],
        #                         filter_step_size):
        #     # Filter one chunk of data.
            
        #     print('filtering')
        #     y, zi = signal.lfilter(b, a,
        #                 raw_data[:, f_step-filter_step_size:f_step], zi=zi)
        #     print('Did filter step', f_step/fs_Hz,'seconds')
        #     # Save the filtered chunk.
        #     data[:, f_step-filter_step_size:f_step] = y

        #     # If its the last chunk of data
        #     if f_step + filter_step_size > raw_data.shape[1]:
        #         # Filter the last chunk of data.
        #         y, zi = signal.lfilter(b, a,
        #                     raw_data[:, f_step:], zi=zi)
        #         # Save the filtered chunk.
        #         data[:, f_step:] = y
            

def _resampled_isi(spikes, times):
    '''
    Calculate the firing rate of a spike train at specific times, based on
    the reciprocal inter-spike interval. It is assumed to have been sampled
    halfway between any two given spikes, and then linearly interpolated.
    '''
    if len(spikes) == 0:
        return np.zeros_like(times)
    elif len(spikes) == 1:
        return np.ones_like(times) / spikes[0]
    else:
        x = 0.5*(spikes[:-1] + spikes[1:])
        y = 1/np.diff(spikes)
        return np.interp(times, x, y)


def _p_and_alpha(data, N_surrogate=1000, pval_truncated=0.0):
    '''
    Perform a power-law fit to some data, and return a p-value for the
    hypothesis that this fit is poor, together with just the exponent
    of the fit.

    A positive value of `pval_truncated` means to allow the hypothesis
    of a truncated power law, which must be better than the plain
    power law with the given significance under powerlaw's default
    nested hypothesis comparison test.

    The returned significance value is computed by sampling N surrogate
    datasets and counting what fraction are further from the fitted
    distribution according to the one-sample Kolmogorov-Smirnoff test.
    '''
    # Perform the fits and compare the distributions with IO
    # silenced because there's no option to disable printing
    # in this library...
    with open(os.devnull, 'w') as f, \
            contextlib.redirect_stdout(f), \
            contextlib.redirect_stderr(f):
        fit = powerlaw.Fit(data)
        stat, p = fit.distribution_compare('power_law',
                                           'truncated_power_law',
                                           nested=True)

    # If the truncated power law is a significantly better
    # explanation of the data, use it.
    if stat < 0 and p < pval_truncated:
        dist = fit.truncated_power_law
    else:
        dist = fit.power_law

    # The p-value of the fit is the fraction of surrogate
    # datasets which it fits worse than the input dataset.
    ks = stats.ks_1samp(data, dist.cdf)
    p = np.mean([stats.ks_1samp(dist.generate_random(len(data)),
                                dist.cdf) > ks
                 for _ in range(N_surrogate)])
    return p, dist.alpha


def _train_from_i_t_list(idces, times, N):
    '''
    Given lists of spike times and indices, produce a list whose
    ith entry is a list of the spike times of the ith unit.
    '''
    idces, times = np.asarray(idces), np.asarray(times)
    if N is None:
        N = idces.max() + 1

    ret = []
    for i in range(N):
        ret.append(times[idces == i])
    return ret


def fano_factors(raster):
    '''
    Given arrays of spike times and the corresponding units which
    produced them, computes the Fano factor of the corresponding spike
    raster.

    If a unit doesn't fire, a Fano factor of 1 is returned because in
    the limit of events happening at a rate ε->0, either as
    a Bernoulli process or in the many-bins limit of a single event,
    the Fano factor converges to 1.
    '''
    if sparse.issparse(raster):
        mean = np.array(raster.mean(1)).ravel()
        moment = np.array(raster.multiply(raster).mean(1)).ravel()

        # Silly numbers to make the next line return f=1 for a unit
        # that never spikes.
        moment[mean == 0] = 2
        mean[mean == 0] = 1

        # This is the variance/mean ratio computed in a sparse-friendly
        # way. This algorithm is numerically unstable in general, but
        # should only be a problem if your bin size is way too big.
        return moment/mean - mean

    else:
        mean = np.asarray(raster).mean(1)
        var = np.asarray(raster).var(1)
        mean[mean == 0] = var[mean == 0] = 1.0
        return var / mean


def _sttc_ta(tA, delt, tmax):
    '''
    Helper function for spike time tiling coefficients: calculate the
    total amount of time within a range delt of spikes within the
    given sorted list of spike times tA.
    '''
    if len(tA) == 0:
        return 0

    base = min(delt, tA[0]) + min(delt, tmax - tA[-1])
    return base + np.minimum(np.diff(tA), 2*delt).sum()


def _sttc_na(tA, tB, delt):
    '''
    Helper function for spike time tiling coefficients: given two
    sorted lists of spike times, calculate the number of spikes in
    spike train A within delt of any spike in spike train B.
    '''
    if len(tB) == 0:
        return 0
    tA, tB = np.asarray(tA), np.asarray(tB)

    # Find the closest spike in B after spikes in A.
    iB = np.searchsorted(tB, tA)

    # Clip to ensure legal indexing, then check the spike at that
    # index and its predecessor to see which is closer.
    np.clip(iB, 1, len(tB)-1, out=iB)
    dt_left = np.abs(tB[iB] - tA)
    dt_right = np.abs(tB[iB-1] - tA)

    # Return how many of those spikes are actually within delt.
    return (np.minimum(dt_left, dt_right) <= delt).sum()


def pearson(spikes):
    '''
    Compute a Pearson correlation coefficient matrix for a spike
    raster. Includes a sparse-friendly method for very large spike
    rasters, but falls back on np.corrcoef otherwise because this
    method can be numerically unstable.
    '''
    if not sparse.issparse(spikes):
        return np.corrcoef(spikes)

    Exy = (spikes @ spikes.T) / spikes.shape[1]
    Ex = np.array(spikes.mean(axis=1))

    # Calculating std is convoluted
    spikes2 = spikes.copy()
    spikes2.data **= 2
    Ex2 = np.array(spikes2.mean(axis=1))
    σx = np.sqrt(Ex2 - Ex**2)

    # Some cells won't fire in the whole observation window.
    # These should be treated as uncorrelated with everything
    # else, rather than generating infinite Pearson coefficients.
    σx[σx == 0] = np.inf

    # This is by the formula, but there's also a hack to deal with the
    # numerical issues that break the invariant that every variable
    # should have a Pearson autocorrelation of 1.
    corr = np.array(Exy - Ex*Ex.T) / (σx*σx.T)
    np.fill_diagonal(corr, 1)
    return corr


def cumulative_moving_average(hist):
    'The culmulative moving average for a histogram. Return a list of CMA.'
    ret = []
    for h in hist:
        cma = 0
        cma_list = []
        for i in range(len(h)):
            cma = (cma * i + h[i]) / (i+1)
            cma_list.append(cma)
        ret.append(cma_list)
    return ret


def burst_detection(spike_times, burst_threshold, spike_num_thr=3):
    '''
    Detect burst from spike times with a interspike interval
    threshold (burst_threshold) and a spike number threshold (spike_num_thr).
    Returns:
        spike_num_list -- a list of burst features
          [index of burst start point, number of spikes in this burst]
        burst_set -- a list of spike times of all the bursts.
    '''
    spike_num_burst = 1
    spike_num_list = []
    for i in range(len(spike_times)-1):
        if spike_times[i+1] - spike_times[i] <= burst_threshold:
            spike_num_burst += 1
        else:
            if spike_num_burst >= spike_num_thr:
                spike_num_list.append([i-spike_num_burst+1, spike_num_burst])
                spike_num_burst = 1
            else:
                spike_num_burst = 1
    burst_set = []
    for loc in spike_num_list:
        for i in range(loc[1]):
            burst_set.append(spike_times[loc[0]+i])
    return spike_num_list, burst_set




class ThresholdedSpikeData(SpikeData):
    '''
    SpikeData generated by applying filtering and thresholding to raw ephys
    data in [channels, time] format.
    '''

    def __init__(self, raw_data, fs_Hz=20000, threshold_sigma=5,
                 filter_order=3, filter_lo_Hz=300, filter_hi_Hz=6000,
                 time_step_size_s=10, do_filter=True, hysteresis=True,
                 direction='both'):
        '''
        :param raw_data: [channels, time] array of raw ephys data
        :param fs_Hz: sampling frequency of raw data in Hz
        :param threshold_sigma: threshold for spike detection in units of
               standard deviation
        :param filter_spec: dictionary of filter parameters
        :param filter_step_size_s: size of chunks to filter in seconds
        '''
        # Filter the data.
        if do_filter:
            data = filter(raw_data, fs_Hz, filter_order, filter_lo_Hz,
                          filter_hi_Hz, time_step_size_s)
        else:
            # This is bad form
            data = raw_data

        threshold = threshold_sigma * np.std(data, axis=1, keepdims=True)

        if direction == 'both':
            raster = (data > threshold) | (data < -threshold)
        elif direction == 'up':
            raster = data > threshold
        elif direction == 'down':
            raster = data < -threshold

        if hysteresis:
            raster = np.diff(np.array(raster, dtype=int), axis=1) == 1

        self.idces, t_idces = np.nonzero(raster)

        self.times_ms = t_idces / fs_Hz * 1000

        self.N = data.shape[0]
        fs_ms = fs_Hz / 1000
        self.length = data.shape[1] / fs_ms

        # If no spikes were found, we can't do anything else.
        if len(self.idces) == 0:
            self.has_spikes = False
        else:
            self.has_spikes = True

        # change this to be an instance of the parent class instead
        # super().__init__(idces, times_ms, **kwargs)

    def to_spikeData(self, N=None, length=None):
        if self.has_spikes:
            if N is None:
                N = self.N
            if length is None:
                length = self.length
            return SpikeData(self.idces, self.times_ms, N=N, length=length)
        else:
            return None<|MERGE_RESOLUTION|>--- conflicted
+++ resolved
@@ -367,8 +367,7 @@
             start = 0
         if stop is None:
             stop = self.length
-<<<<<<< HEAD
-        
+
         return self.subtime(start, stop)
 
     
@@ -388,10 +387,7 @@
             neuron_data=self.neuron_data,
             raw_time=raw_time, raw_data=raw_data)
 
-=======
->>>>>>> 8f09c2d3
-
-        return self.subtime(start, stop)
+
 
     def sparse_raster(self, bin_size=20):
         '''
