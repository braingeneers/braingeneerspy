--- conflicted
+++ resolved
@@ -4,13 +4,8 @@
 
 
 [project]
-<<<<<<< HEAD
 version = "0.3.1.0000"  # NOTE: This is a placeholder; CI overwrites it based on git tags + commit count. It's set only to the last manual push.
 name = "braingeneersdev"
-=======
-version = "0.0.0.0000"  # NOTE: This is a placeholder; CI overwrites it based on git tags + commit count.
-name = "braingeneers"
->>>>>>> 470cbfda
 authors = [
   { name = "UCSC Braingeneers", email = "braingeneers-admins-group@ucsc.edu" },
 ]
@@ -50,11 +45,7 @@
   "requests",
   "schedule",
   "scipy",
-<<<<<<< HEAD
   "spikedata",
-=======
-  "spikedata @ git+https://github.com/braingeneers/SpikeData",
->>>>>>> 470cbfda
   "tenacity",
   "typing_extensions>=4.6; python_version<'3.11'",
   "diskcache",
@@ -110,7 +101,7 @@
 xfail_strict = true
 filterwarnings = [
   "error",
-  "ignore::DeprecationWarning",
+  "ignore::DeprecationWarning"
 ]
 log_cli_level = "INFO"
 testpaths = [
@@ -190,11 +181,7 @@
 
 [tool.pylint]
 py-version = "3.10"
-<<<<<<< HEAD
 ignore-paths = []
-=======
-ignore-paths = ["src/braingeneers/_version.py"]
->>>>>>> 470cbfda
 reports.output-format = "colorized"
 similarities.ignore-imports = "yes"
 messages_control.disable = [
