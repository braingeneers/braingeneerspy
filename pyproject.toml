--- conflicted
+++ resolved
@@ -31,37 +31,6 @@
   "Typing :: Typed",
 ]
 dependencies = [
-<<<<<<< HEAD
-    'awswrangler==3.*',
-    'boto3==1.35.95', # until https://github.com/boto/boto3/issues/4398 is fixed
-    'braingeneers-smart-open==2023.10.6',
-    'deprecated',
-    'h5py',
-    'matplotlib',
-    'nptyping',
-    'numpy',
-    'paho-mqtt>=2',
-    'pandas',
-    'redis',
-    'requests',
-    'schedule',
-    'scipy',
-    'tenacity',
-    "typing_extensions>=4.6; python_version<'3.11'",
-    'diskcache',
-    'pytz',
-    'tzlocal',
-    "spikedata>=0.2.1",
-]
-
-[tool.hatch.build.hooks.vcs]
-version-file = "src/braingeneers/_version.py"
-
-[tool.hatch.version]
-raw-options.local_scheme = "no-local-version"
-source = "vcs"
-
-=======
   "awswrangler==3.*",
   "boto3==1.35.95",  # until https://github.com/boto/boto3/issues/4398 is fixed
   "braingeneers-smart-open==2023.10.6",
@@ -84,7 +53,6 @@
   "tzlocal",
 ]
 
->>>>>>> 7674e15a
 [project.optional-dependencies]
 all = [
   "braingeneers[ml]",
